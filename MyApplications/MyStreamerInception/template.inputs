--- conflicted
+++ resolved
@@ -1,19 +1,11 @@
 # ====================================================================================================
 # AmrMesh class options
 # ====================================================================================================
-<<<<<<< HEAD
 AmrMesh.lo_corner        = -0.01 -0.01  -0.01    # Low corner of problem domain
 AmrMesh.hi_corner        =  0.01  0.01   0.01    # High corner of problem domain
 AmrMesh.verbosity        = -1          # Controls verbosity. 
 AmrMesh.coarsest_domain  = 64 64 64  # Number of cells on coarsest domain
 AmrMesh.max_amr_depth    = 2           # Maximum amr depth
-=======
-AmrMesh.lo_corner        = -1 -1 -1    # Low corner of problem domain
-AmrMesh.hi_corner        =  1  1  1    # High corner of problem domain
-AmrMesh.verbosity        = 20          # Controls verbosity. 
-AmrMesh.coarsest_domain  = 32  32  32  # Number of cells on coarsest domain
-AmrMesh.max_amr_depth    = 3           # Maximum amr depth
->>>>>>> 6bfffaac
 AmrMesh.max_sim_depth    = -1          # Maximum simulation depth
 AmrMesh.fill_ratio       = 1.0         # Fill ratio for grid generation
 AmrMesh.buffer_size      = 2           # Number of cells between grid levels
@@ -104,11 +96,7 @@
 # ====================================================================================================
 # TracerParticleSolver class options
 # ====================================================================================================
-<<<<<<< HEAD
 TracerParticleSolver.verbosity     = -1     # Solver verbosity level. 
-=======
-TracerParticleSolver.verbosity     = 20     # Solver verbosity level. 
->>>>>>> 6bfffaac
 TracerParticleSolver.deposition    = ngp    # Deposition method. Must be 'ngp' or 'cic'
 TracerParticleSolver.plot_mass     = true   # Turn on/off plotting of the particle mass.
 TracerParticleSolver.plot_velocity = false  # Turn on/off plotting of the particle velocities.
@@ -126,24 +114,13 @@
 Cylinder.z_coord       = 0.0            # z-coordinate if doing 2D
 Cylinder.center1       = 0 2 0          # One endpoint. Must have 3 entries
 Cylinder.center2       = 0 0 0          # Other endpoint. Must have 3 entries. 
-<<<<<<< HEAD
 Cylinder.radius        = 2E-3           # Cylinder radius. 
-=======
-Cylinder.radius        = 0.1            # Cylinder radius. 
->>>>>>> 6bfffaac
 
 # ====================================================================================================
 # StreamerInceptionStepper class options
 # ====================================================================================================
 StreamerInceptionStepper.verbosity     = 20
 StreamerInceptionStepper.integration   = trapezoidal
-<<<<<<< HEAD
 StreamerInceptionStepper.voltage_lo    = 5E3
 StreamerInceptionStepper.voltage_hi    = 20E3
-StreamerInceptionStepper.voltage_steps = 10
-=======
-StreamerInceptionStepper.voltage_lo    = 1.0
-StreamerInceptionStepper.voltage_hi    = 100.0
-StreamerInceptionStepper.voltage_steps = 10
-
->>>>>>> 6bfffaac
+StreamerInceptionStepper.voltage_steps = 10