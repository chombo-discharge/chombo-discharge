--- conflicted
+++ resolved
@@ -498,7 +498,6 @@
 }
 
 void
-<<<<<<< HEAD
 Realm::resetLoads() noexcept
 {
   CH_TIME("Realm::resetLoads");
@@ -542,7 +541,10 @@
     for (int irank = 0; irank < numRanks; irank++) {
       m_loads[irank] += a_increment.at(irank);
     }
-=======
+  }
+}
+
+void
 Realm::defineLevelTiles() noexcept
 {
   CH_TIME("Realm::defineLevelTiles");
@@ -554,7 +556,6 @@
 
   for (int lvl = 0; lvl <= m_finestLevel; lvl++) {
     m_levelTiles[lvl] = RefCountedPtr<LevelTiles>(new LevelTiles(m_grids[lvl], m_blockingFactor));
->>>>>>> 0a9f063a
   }
 }
 
