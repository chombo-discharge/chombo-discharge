--- conflicted
+++ resolved
@@ -245,15 +245,10 @@
 				   const bool                 a_forceIrregNGP) const{
   CH_TIME("AmrMesh::interpolateParticles(scalar)");
 
-<<<<<<< HEAD
-  CH_assert(a_realm == a_particles.  getRealm());
-  CH_assert(a_realm == a_scalarField.getRealm());    
-
-  EBAMRParticleMesh& particleMesh = m_realms[a_realm]->getParticleMesh(a_phase);
-=======
+  CH_assert(a_realm == a_particles.      getRealm());
+  CH_assert(a_realm == a_meshScalarField.getRealm());    
 
   EBAMRParticleMesh& particleMesh = this->getParticleMesh(a_realm, a_phase);      
->>>>>>> 733de586
 
   particleMesh.interpolate<P, particleScalarField>(a_particles, a_meshScalarField, a_interpType, a_forceIrregNGP);
 }
@@ -267,15 +262,10 @@
 				   const bool                 a_forceIrregNGP) const{
   CH_TIME("AmrMesh::interpolateParticles(vector)");
 
-<<<<<<< HEAD
   CH_assert(a_realm == a_particles.      getRealm());
-  CH_assert(a_realm == a_meshVectorField.getRealm());  
-
-  EBAMRParticleMesh& particleMesh = m_realms[a_realm]->getParticleMesh(a_phase);
-=======
+  CH_assert(a_realm == a_meshVectorField.getRealm());
 
   EBAMRParticleMesh& particleMesh = this->getParticleMesh(a_realm, a_phase);        
->>>>>>> 733de586
 
   particleMesh.interpolate<P, particleVectorField>(a_particles, a_meshVectorField, a_interpType, a_forceIrregNGP);  
 }
