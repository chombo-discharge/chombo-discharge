--- conflicted
+++ resolved
@@ -17,674 +17,11 @@
 #include <CD_NamespaceHeader.H>
 
 EBMultigridInterpolator::EBMultigridInterpolator(){
-
-
+  CH_TIME("EBMultigridInterpolator::EBMultigridInterpolator");
 }
 
 EBMultigridInterpolator::~EBMultigridInterpolator(){
-<<<<<<< HEAD
-=======
   CH_TIME("EBMultigridInterpolator::~EBMultigridInterpolator");
 }
 
-void EBMultigridInterpolator::coarseFineInterp(LevelData<EBCellFAB>&       a_phiFine,
-					       const LevelData<EBCellFAB>& a_phiCoar,
-					       const Interval              a_variables) {
-  CH_TIME("EBMultigridInterpolator::coarseFineInterp");
-
-  CH_assert(m_ghostCF*IntVect::Unit <= a_phiFine.ghostVect());
-
-  if(a_phiFine.ghostVect() != m_ghostVector){
-    MayDay::Error("EBMultigridInterpolator::coarseFineInterp -- number of ghost cells do not match!");
-  }
-
-  // TLDR: This routine does the inhomogeneous coarse-fine interpolation, i.e. the coarse data is not set to zero. 
-
-  // Do the regular interpolation -- let QuadCFInterp take care of that. 
-  LevelData<FArrayBox> fineAlias;
-  LevelData<FArrayBox> coarAlias;
-
-  aliasEB(fineAlias, (LevelData<EBCellFAB>&) a_phiFine);
-  aliasEB(coarAlias, (LevelData<EBCellFAB>&) a_phiCoar);
-
-  //  QuadCFInterp::coarseFineInterp(fineAlias, coarAlias);
-  RefCountedPtr<QuadCFInterp> interpolator;
-  if(a_variables == Interval(0, 0)){
-    interpolator = m_scalarInterpolator;
-  }
-  else if(a_variables == Interval(0, SpaceDim-1)){
-    interpolator = m_vectorInterpolator;
-  }
-  interpolator->coarseFineInterp(fineAlias, coarAlias);  
-
-  // Interpolate all variables near the EB. We will copy a_phiCoar to m_grownCoarData which holds the data on the coarse grid cells around each fine-grid
-  // patch. Note that m_grownCoarData provides a LOCAL view of the coarse grid around each fine-level patch, so we can apply the stencils directly.
-  for (int icomp = a_variables.begin(); icomp <= a_variables.end(); icomp++){
-
-    // Copy data to scratch data holders. We need the coarse-data to be accessible by the fine data (through the same iterators), so we can't
-    // get away from a copy here (I think). 
-    const Interval srcInterv = Interval(icomp,   icomp);
-    const Interval dstInterv = Interval(m_comp,  m_comp);
-    a_phiCoar.copyTo(srcInterv, m_grownCoarData, dstInterv);
-
-    // Go through each grid patch and the to-be-interpolated ghost cells across the refinement boundary. We simply
-    // apply the stencils here.
-    for (DataIterator dit = a_phiFine.dataIterator(); dit.ok(); ++dit){
-      EBCellFAB&       dstFine = a_phiFine      [dit()];
-      const EBCellFAB& srcFine = a_phiFine      [dit()];
-      const EBCellFAB& srcCoar = m_grownCoarData[dit()];
-
-      // Apply the coarse stencil
-      constexpr int numComp = 1;
-      m_aggCoarStencils[dit()]->apply(dstFine, srcCoar, m_comp, icomp, numComp, false); // true/false => increment/not increment
-      m_aggFineStencils[dit()]->apply(dstFine, srcFine, icomp,  icomp, numComp, true ); // true/false => increment/not increment
-    }
-  }
-}
-
-void EBMultigridInterpolator::coarseFineInterpH(LevelData<EBCellFAB>& a_phiFine, const Interval a_variables) const{
-  CH_TIME("EBMultigridInterpolator::coarseFineInterpH(LD<EBCellFAB>, Interval)");
-
-  CH_assert(m_ghostCF*IntVect::Unit == a_phiFine.ghostVect());
-
-  if(a_phiFine.ghostVect() != m_ghostVector){
-    MayDay::Error("EBMultigridInterpolator::coarseFineInterp -- number of ghost cells do not match!");
-  }  
-
-  // TLDR: This routine does the coarse-fine interpolation with the coarse-grid data set to zero. 
-  for (DataIterator dit(m_eblgFine.getDBL()); dit.ok(); ++dit){
-    this->coarseFineInterpH(a_phiFine[dit()], a_variables, dit());
-  }
-}
-
-void EBMultigridInterpolator::coarseFineInterpH(EBCellFAB& a_phi, const Interval a_variables, const DataIndex& a_dit) const{
-  CH_TIME("EBMultigridInterpolator::coarseFineInterpH(LD<EBCellFAB>, Interval, DataIndex)");
-
-  // TLDR: This routine does the coarse-fine interpolation with the coarse-grid data set to zero. This is the kernel version,
-  //       operating on a grid patch. It first does a direct kernel for regular data, and then does the interpolation near the
-  //       EB after that. 
-  const Real dxFine = 1.0;
-  const Real dxCoar = 1.0 * m_refRat;
-  
-  for (int ivar = a_variables.begin(); ivar <= a_variables.end(); ivar++){
-    
-    // Do the regular interp on all sides of the current patch. 
-    for (int dir = 0; dir < SpaceDim; dir++){
-      for (SideIterator sit; sit.ok(); ++sit){
-
-	// Regular homogeneous interpolation on side sit() in direction dir
-	const Box ghostBox = m_cfivs[a_dit].at(std::make_pair(dir, sit()));
-	
-	if(!ghostBox.isEmpty()){
-	  const int hiLo = sign(sit()); // Low side => -1, high side => 1
-	  BaseFab<Real>& phiReg = a_phi.getSingleValuedFAB();
-	  FORT_MGINTERPHOMO(CHF_FRA1(phiReg, ivar),
-	  		    CHF_CONST_REAL(dxFine),
-	  		    CHF_CONST_REAL(dxCoar),
-	  		    CHF_CONST_INT(dir),
-	  		    CHF_CONST_INT(hiLo),
-	  		    CHF_BOX(ghostBox));
-	}
-      }
-    }
-
-    // Apply fine stencil near the EB. It might look weird that we apply the stencil to a_phi AND put the result in a_phi. This
-    // is because the stencils are defined in the ghost cells we will fill, but the stencils only reach into valid data. So, we
-    // are, in fact, not writing to data that is used by the other stencils
-    constexpr int numComp = 1;
-    m_aggFineStencils[a_dit]->apply(a_phi, a_phi, ivar, ivar, numComp, false);
-  }
-}
-
-void EBMultigridInterpolator::slowCoarseFineInterp(LevelData<EBCellFAB>&       a_phiFine,
-						   const LevelData<EBCellFAB>& a_phiCoar,
-						   const Interval              a_variables){
-  CH_TIME("EBMultigridInterpolator::slowCoarseFineInterp");
-  
-  CH_assert(m_ghostCF*IntVect::Unit <= a_phiFine.ghostVect());
-
-  // TLDR: This routine does the inhomogeneous coarse-fine interpolation, i.e. the coarse data is not set to zero. 
-
-  // Do the regular interpolation -- let QuadCFInterp take care of that. 
-  LevelData<FArrayBox> fineAlias;
-  LevelData<FArrayBox> coarAlias;
-
-  aliasEB(fineAlias, (LevelData<EBCellFAB>&) a_phiFine);
-  aliasEB(coarAlias, (LevelData<EBCellFAB>&) a_phiCoar);
-
-  //  QuadCFInterp::coarseFineInterp(fineAlias, coarAlias);
-  RefCountedPtr<QuadCFInterp> interpolator;
-  if(a_variables == Interval(0, 0)){
-    interpolator = m_scalarInterpolator;
-  }
-  else if(a_variables == Interval(0, SpaceDim-1)){
-    interpolator = m_vectorInterpolator;
-  }
-  interpolator->coarseFineInterp(fineAlias, coarAlias);    
-
-  // Interpolate all variables near the EB. We will copy a_phiCoar to m_grownCoarData which holds the data on the coarse grid cells around each fine-grid
-  // patch. Note that m_grownCoarData provides a LOCAL view of the coarse grid around each fine-level patch, so we can apply the stencils directly. 
-  for (int icomp = a_variables.begin(); icomp <= a_variables.end(); icomp++){
-
-    // Copy data to scratch data holders. We need the coarse-data to be accessible by the fine data (through the same iterators), so we can't
-    // get away from a copy here (I think). 
-    const Interval srcInterv = Interval(icomp,   icomp);
-    const Interval dstInterv = Interval(m_comp,  m_comp);
-    a_phiCoar.copyTo(srcInterv, m_grownCoarData, dstInterv);
-
-    // Go through each grid patch and the to-be-interpolated ghost cells across the refinement boundary. We simply
-    // apply the stencils here.
-    for (DataIterator dit = a_phiFine.dataIterator(); dit.ok(); ++dit){
-      EBCellFAB&       dstFine = a_phiFine      [dit()];
-      const EBCellFAB& srcFine = a_phiFine      [dit()];
-      const EBCellFAB& srcCoar = m_grownCoarData[dit()];
-
-      const BaseIVFAB<VoFStencil>& fineStencils = m_fineStencils[dit()];
-      const BaseIVFAB<VoFStencil>& coarStencils = m_coarStencils[dit()];
-
-      VoFIterator& vofit = m_vofIterFine[dit()];
-      for (vofit.reset(); vofit.ok(); ++vofit){
-	const VolIndex& ghostVoF = vofit();
-
-	dstFine(ghostVoF, icomp) = 0.0;
-
-	// Fine and coarse stencils for this ghost vof
-	const VoFStencil& fineSten = fineStencils(ghostVoF, m_stenComp);
-	const VoFStencil& coarSten = coarStencils(ghostVoF, m_stenComp);
-
-	// Apply fine stencil
-	for (int ifine = 0; ifine < fineSten.size(); ifine++){
-	  dstFine(ghostVoF, icomp) += fineSten.weight(ifine) * srcFine(fineSten.vof(ifine), icomp);
-	}
-
-	// Apply coarse stencil
-	for (int icoar = 0; icoar < coarSten.size(); icoar++){
-	  dstFine(ghostVoF, icomp) += coarSten.weight(icoar) * srcCoar(coarSten.vof(icoar), m_comp);
-	}
-      }
-    }
-  }
-}
-
-void EBMultigridInterpolator::slowCoarseFineInterpH(LevelData<EBCellFAB>& a_phiFine, const Interval a_variables) const{
-  CH_TIME("EBMultigridInterpolator::slowCoarseFineInterpH(LD<EBCellFAB>, Interval)");
-
-  CH_assert(m_ghostCF*IntVect::Unit <= a_phiFine.ghostVect());  
-
-  // TLDR: This routine does the coarse-fine interpolation with the coarse-grid data set to zero. 
-  for (DataIterator dit(m_eblgFine.getDBL()); dit.ok(); ++dit){
-    this->slowCoarseFineInterpH(a_phiFine[dit()], a_variables, dit());
-  }
-}
-
-void EBMultigridInterpolator::slowCoarseFineInterpH(EBCellFAB& a_phi, const Interval a_variables, const DataIndex& a_dit) const{
-  CH_TIME("EBMultigridInterpolator::slowCoarseFineInterpH(LD<EBCellFAB>, Interval, DataIndex)");
-
-  // TLDR: This routine does the coarse-fine interpolation with the coarse-grid data set to zero. This is the kernel version,
-  //       operating on a grid patch. It first does a direct kernel for regular data, and then does the interpolation near the
-  //       EB after that. 
-  
-  const Real dxFine = 1.0;
-  const Real dxCoar = 1.0 * m_refRat;
-
-  VoFIterator& vofit = m_vofIterFine[a_dit];
-  
-  for (int ivar = a_variables.begin(); ivar <= a_variables.end(); ivar++){
-    
-    // Do the regular interp on all sides of the current patch. 
-    for (int dir = 0; dir < SpaceDim; dir++){
-      for (SideIterator sit; sit.ok(); ++sit){
-
-	// Regular homogeneous interpolation on side sit() in direction dir
-	const Box ghostBox = m_cfivs[a_dit].at(std::make_pair(dir, sit()));
-	
-	if(!ghostBox.isEmpty()){
-	  const int hiLo = sign(sit()); // Low side => -1, high side => 1
-	  BaseFab<Real>& phiReg = a_phi.getSingleValuedFAB();
-	  FORT_MGINTERPHOMO(CHF_FRA1(phiReg, ivar),
-	  		    CHF_CONST_REAL(dxFine),
-	  		    CHF_CONST_REAL(dxCoar),
-	  		    CHF_CONST_INT(dir),
-	  		    CHF_CONST_INT(hiLo),
-	  		    CHF_BOX(ghostBox));
-	}
-      }
-    }
-
-    // Apply fine stencil near the EB. It might look weird that we apply the stencil to a_phi AND put the result in a_phi. This
-    // is because the stencils are defined in the ghost cells we will fill, but the stencils only reach into valid data. So, we
-    // are, in fact, not writing to data that is used by the other stencils
-    for (vofit.reset(); vofit.ok(); ++vofit){
-      const VolIndex&   ghostVof = vofit();
-      const VoFStencil& fineStencil = m_fineStencils[a_dit](ghostVof, m_stenComp);
-
-      a_phi(ghostVof, ivar) = 0.0;
-      for (int i = 0; i < fineStencil.size(); i++){
-	const VolIndex& vof    = fineStencil.vof   (i);
-	const Real&     weight = fineStencil.weight(i);
-
-	a_phi(ghostVof, ivar) += weight * a_phi(vof, ivar);
-      }
-      
-    }
-  }
-}
-
-void EBMultigridInterpolator::defineGhostRegions(){
-  CH_TIME("EBMultigridInterpolator::defineGhostRegions");
-  
-  const DisjointBoxLayout& dbl = m_eblgFine.getDBL();
-  const ProblemDomain& domain  = m_eblgFine.getDomain();
-  const EBISLayout& ebisl      = m_eblgFine.getEBISL();
-
-  // Define the "regular" ghost interpolation regions. This is just one cell wide since the operator stencil
-  // has a width of 1 in regular cells. 
-  m_cfivs.define(dbl);
-  for (DataIterator dit(dbl); dit.ok(); ++dit){
-    const Box      cellBox = dbl  [dit()];
-    const EBISBox& ebisbox = ebisl[dit()];
-    const EBGraph& ebgraph = ebisbox.getEBGraph();
-
-    std::map<std::pair<int, Side::LoHiSide>, Box>& cfivsBoxes = m_cfivs[dit()];
-    
-    for (int dir = 0; dir < SpaceDim; dir++){
-      for (SideIterator sit; sit.ok(); ++sit){
-
-	IntVectSet cfivs = IntVectSet(adjCellBox(cellBox, dir, sit(), 1));
-
-	NeighborIterator nit(dbl); // Subtract the other boxes if they intersect this box. 
-	for (nit.begin(dit()); nit.ok(); ++nit){
-	  cfivs -= dbl[nit()];
-	}
-
-	cfivs &= domain;
-	cfivs.recalcMinBox();
-	
-	cfivsBoxes.emplace(std::make_pair(dir, sit()), cfivs.minBox());
-      }
-    }
-  }
-
-  // This hook is for the interpolation over the coarse-fine boundary near the EB. In this case we may
-  // require more ghost cells to be interpolated (defined by m_ghostCF). This routine computes those
-  // cells, including all ghost cells that are within range m_ghostCF from the cut-cell. 
-  m_ghostCells.define(dbl);
-  for (DataIterator dit(dbl); dit.ok(); ++dit){
-    const Box cellBox      = dbl[dit()];
-    const EBISBox& ebisbox = ebisl[dit()];
-    const EBGraph& ebgraph = ebisbox.getEBGraph();
-    if(ebisbox.isAllRegular() || ebisbox.isAllCovered()){
-      m_ghostCells[dit()] = IntVectSet();
-    }
-    else{
-
-
-      // 1. Define the width of the ghost layer region around current (irregular grid) patch
-      Box grownBox = grow(cellBox, m_ghostCF);
-      grownBox &= domain;
-
-      m_ghostCells[dit()] = IntVectSet(grownBox);
-
-      NeighborIterator nit(dbl);
-      for (nit.begin(dit()); nit.ok(); ++nit){
-	m_ghostCells[dit()] -= dbl[nit()];
-      }
-      m_ghostCells[dit()] -= cellBox;
-
-      // 2. Only include ghost cells that are within range m_ghostCF of an irregular grid cell
-      IntVectSet irreg = ebisbox.getIrregIVS(cellBox);
-      irreg.grow(m_ghostCF);
-      m_ghostCells[dit()] &= irreg;
-    }
-  }
-}
-
-void EBMultigridInterpolator::defineGrids(const EBLevelGrid& a_eblgFine, const EBLevelGrid& a_eblgCoar){
-  CH_TIME("EBMultigridInterpolator::defineGrids");
-  
-  // Define the fine level grids. Use a shallow copy if we can. Otherwise, if the user has asked for too many ghost cells to be filled
-  // then we need to fill in the data again. 
-  const int ebisGhostFine = a_eblgFine.getGhost();
-
-  if(ebisGhostFine >= m_ghostVector.max()){// Not enough ghost cells in input eblg. I don't know why anyone would do that, but here's a hook for safety. 
-    m_eblgFine = a_eblgFine;
-  }
-  else{ // Need to define from scratch
-    m_eblgFine = EBLevelGrid(a_eblgFine.getDBL(), a_eblgFine.getDomain(), m_ghostVector.max(), a_eblgFine.getEBIS());
-  }
-
-  // Coarse is just a copy.
-  m_eblgCoar = a_eblgCoar;
-
-  // Define the coarsened fine grids -- needs same number of ghost cells as m_eblgFine.
-  coarsen(m_eblgCoFi, m_eblgFine, m_refRat);
-  m_eblgCoFi.setMaxRefinementRatio(m_refRat);
-}
-
-void EBMultigridInterpolator::defineBuffers(){
-  CH_TIME("EBMultigridInterpolator::defineBuffers()");
-  
-  // TLDR: On both the fine and the coarse level we want to have a BoxLayout which is just like the DisjointBoxLayout except that
-  //       the boxes should be grown on each level.
-
-  // This is the number of ghost cells that we will place on the coarse grid. We use it to ensure that we have enough equations. 
-  const int fineRadius = std::max(2, m_order);
-  const int coarRadius = std::max(2, fineRadius/m_refRat);  
-  
-  const DisjointBoxLayout& coFiGrids  = m_eblgCoFi.getDBL();
-  const EBISLayout&        coFiEBISL  = m_eblgCoFi.getEBISL();
-  const ProblemDomain&     coarDomain = m_eblgCoFi.getDomain();
-
-  m_grownCoarData.define(coFiGrids, 1, coarRadius*IntVect::Unit, EBCellFactory(coFiEBISL));
-}
-
-void EBMultigridInterpolator::defineStencilsEBCF(){
-  CH_TIME("EBMultigridInterpolator::defineStencilsEBCF");
-
-  // This routine defines stencils for all the ghost cells we need to fill across the EBCF boundary.
-  const int comp  = 0;
-  const int nComp = 1;
-
-  const Real dxFine = 1.0;
-  const Real dxCoar = dxFine*m_refRat;
-
-  const ProblemDomain& domFine = m_eblgFine.getDomain();
-  const ProblemDomain& domCoar = m_eblgCoFi.getDomain();
-
-  const DisjointBoxLayout& dblFine = m_eblgFine.getDBL();
-  const DisjointBoxLayout& dblCoar = m_eblgCoFi.getDBL();
-
-  const EBISLayout& ebislFine = m_eblgFine.getEBISL();
-  const EBISLayout& ebislCoar = m_eblgCoFi.getEBISL();
-
-  m_fineStencils.define(dblFine);
-  m_coarStencils.define(dblFine);
-  m_vofIterFine. define(dblFine);
-
-  for (DataIterator dit(dblFine); dit.ok(); ++dit){
-    const Box origFineBox    = dblFine[dit()];
-    const Box ghostedFineBox = grow(origFineBox, m_ghostVector);
-    const Box grownCoarBox = m_grownCoarData[dit()].box();
-
-    // Define the valid regions such that the interpolation does not include coarse grid cells that fall beneath the fine level,
-    // and no fine cells outside the CF.
-    DenseIntVectSet validFineCells(origFineBox,  true); // Original patch. We will this patch's ghost cells if those ghost cells overlap with other patches on this level. 
-    DenseIntVectSet validCoarCells(grownCoarBox, true); // 
-
-    // Subtract the coarse cells under the fine box. 
-    Box coarsenedFineBox = origFineBox;
-    coarsenedFineBox.coarsen(m_refRat);
-    validCoarCells -= coarsenedFineBox;
-
-    // Same for parts of the current (grown) patch that overlaps with neighboring boxes.
-    NeighborIterator nit(dblFine);
-    for (nit.begin(dit()); nit.ok(); ++nit){
-      const Box neighborBoxFine = dblFine[nit()]; // = neighboring grid patch on the fine level. Use it's cells if they are also ghost cells in the current patch
-
-      // Overlapping region between the ghosted box and a neighboring patch (with only valid cells). We are
-      // allowed to use these cells. 
-      const Box fineOverlap  = ghostedFineBox & neighborBoxFine;
-      validFineCells |= DenseIntVectSet(fineOverlap, true);
-
-      // validCoarCells are NOT allowed to use the region the fine box.
-      Box neighborBoxCoar = neighborBoxFine;
-      neighborBoxCoar.coarsen(m_refRat);
-      neighborBoxCoar &= grownCoarBox;
-      
-      //      validCoarCells -= DenseIntVectSet(neighborBoxCoar, true);
-      validCoarCells -= neighborBoxCoar;
-    }
-
-    // Restrict to domain
-    validFineCells &= domFine;
-    validCoarCells &= domCoar;
-    
-    // Now go through each ghost cell and get an interpolation stencil to specified order.
-    const EBISBox& ebisboxFine = m_eblgFine.getEBISL()[dit()];
-    const EBISBox& ebisboxCoar = m_eblgCoFi.getEBISL()[dit()];
-
-    const EBGraph& fineGraph   = ebisboxFine.getEBGraph();
-    const EBGraph& coarGraph   = ebisboxCoar.getEBGraph();
-
-    m_fineStencils[dit()].define(m_ghostCells[dit()], fineGraph, m_numStenComp);
-    m_coarStencils[dit()].define(m_ghostCells[dit()], fineGraph, m_numStenComp);
-    m_vofIterFine [dit()].define(m_ghostCells[dit()], fineGraph);
-
-    // Build stencils.
-    VoFIterator& vofit = m_vofIterFine[dit()];
-    for (vofit.reset(); vofit.ok(); ++vofit){
-      const VolIndex& ghostVofFine = vofit();
-      const VolIndex& ghostVofCoar = ebislFine.coarsen(ghostVofFine, m_refRat, dit());
-      
-      VoFStencil& fineSten = m_fineStencils[dit()](ghostVofFine, comp);
-      VoFStencil& coarSten = m_coarStencils[dit()](ghostVofFine, comp);
-
-      int order         = m_order;
-      bool foundStencil = false;
-
-      // Try to fine a two-level stencil for this ghost cell. Drop order if we can't find it (and print a warning). 
-      while(order > 0 && !foundStencil){
-
-	foundStencil = this->getStencil(fineSten,
-					coarSten,
-					m_dataLocation,
-					ghostVofFine,
-					ghostVofCoar,
-					ebisboxFine,
-					ebisboxCoar,
-					validFineCells,
-					validCoarCells,
-					dxFine,
-					dxCoar,
-					order,
-					m_weight);
-
-	
-	order--;
-
-	if(!foundStencil){
-	  pout() << "EBMultigridInterpolator -- on domain = " << m_eblgFine.getDomain() << ", dropping order for vof = " << ghostVofFine << endl;
-	}
-      }
-
-      // Drop to order 0 if we never found a stencil, and issue an error code. 
-      if(!foundStencil){
-	fineSten.clear();
-	coarSten.clear();
-	
-	coarSten.add(ghostVofCoar, 1.0);
-	
-	pout() << "EBMultigridInterpolator::defineStencilsEBCF -- could not find stencil and dropping to order 0" << endl;
-      }
-    }
-  }
-
-  // We now have all the stencils we need. Make them into an AggStencil for performance
-  // optimization. 
-  this->makeAggStencils();
-}
-
-bool EBMultigridInterpolator::getStencil(VoFStencil&            a_stencilFine,
-					 VoFStencil&            a_stencilCoar,
-					 const CellLocation&    a_dataLocation,
-					 const VolIndex&        a_ghostVofFine,
-					 const VolIndex&        a_ghostVofCoar,
-					 const EBISBox&         a_ebisboxFine,
-					 const EBISBox&         a_ebisboxCoar,
-					 const DenseIntVectSet& a_validFineCells,
-					 const DenseIntVectSet& a_validCoarCells,
-					 const Real&            a_dxFine,
-					 const Real&            a_dxCoar,
-					 const int&             a_order,
-					 const int&             a_weight){
-  CH_TIME("EBMultigridInterpolator::getStencil");
-
-  // On input, we know which ghost cell we want to interpolate to, and we happen to have a map of valid cells in a_validFineCells and a_validCoarCells. We use
-  // that information to build an overdetermined linear system of equations that interpolate to a_ghostVofFine to order a_order. If we don't have enough equations,
-  // this routine will return false, and will not create stencils.
-
-  //Timer timer("EBMultigridInterpolator::getStencil");
-  
-  bool foundStencil = true;
-
-  // I think these radii are good -- but there's no hard limit here. Increase the radii if you
-  // see that the stencil drops order. 
-  const int fineRadius = std::max(2, a_order);
-  const int coarRadius = std::max(2, fineRadius/m_refRat);
-
-  Vector<VolIndex> fineVofs;
-  Vector<VolIndex> coarVofs;
-
-  // Get all Vofs in specified radii. Don't use cells that are not in a_validFineCells or in a_validCoarCells.
-  //timer.startEvent("Get Vofs");
-  fineVofs = VofUtils::getVofsInRadius(a_ghostVofFine, a_ebisboxFine, fineRadius, VofUtils::Connectivity::MonotonePath, false);
-  coarVofs = VofUtils::getVofsInRadius(a_ghostVofCoar, a_ebisboxCoar, coarRadius, VofUtils::Connectivity::MonotonePath, true );
-  //timer.stopEvent("Get Vofs");  
-
-  //  const int sizeBefore = fineVofs.size();
-  //timer.startEvent("include cells");
-  VofUtils::includeCells(fineVofs, a_validFineCells);
-  VofUtils::includeCells(coarVofs, a_validCoarCells);
-  //timer.stopEvent("include cells");
-
-  //  const int sizeAfter = fineVofs.size();
-
-  //  std::cout << sizeBefore << "\t" << sizeAfter << std::endl;
-
-  const int numEquations = coarVofs.size() + fineVofs.size();
-  const int numUnknowns  = LeastSquares::getTaylorExpansionSize(a_order);
-
-
-  if(numEquations > numUnknowns) { // We have enough equations to get a stencil.
-    //timer.startEvent("sort");
-    // In many cases we will have WAY too many equations for the specified order. This is particularly true in 3D
-    // because the number of coar vofs included in a radius r from the ghost vof can be (1 + 2*r)^3. So for r = 2
-    // this = 125 cells, not counting the fine cells. Since singular value decomposition scales like O(n^3), the
-    // penalty for including too may equations can be quite severe. 
-    std::vector<VolIndex>& fineVofsTrimmedSize = fineVofs.stdVector();
-    std::vector<VolIndex>& coarVofsTrimmedSize = coarVofs.stdVector();
-
-    // Coordinates of the ghost vof that we will interpolate to (excluding lower-left corner because of the subtraction
-    // in the comparators). 
-    const RealVect x0 = Location::position(a_dataLocation, a_ghostVofFine, a_ebisboxFine, a_dxFine);
-
-    // For sorting fine vofs, based on distance to the ghost vof. Shortest distance goes first. 
-    auto comparatorFine = [&loc     = a_dataLocation,
-			   &p       = x0,
-			   &ebisbox = a_ebisboxFine,
-			   &dx      = a_dxFine](const VolIndex& v1, const VolIndex& v2) -> bool {
-      const RealVect d1 = Location::position(loc, v1, ebisbox, dx) - p;
-      const RealVect d2 = Location::position(loc, v2, ebisbox, dx) - p;
-
-      const Real l1 = d1.vectorLength();
-      const Real l2 = d2.vectorLength();
-      
-      return l1 < l2;
-    };
-
-    // For sorting coar vofs, based on distance to the ghost vof. Shortest distance goes first. 
-    auto comparatorCoar = [&loc     = a_dataLocation,
-			   &p       = x0,
-			   &ebisbox = a_ebisboxCoar,
-			   &dx      = a_dxCoar](const VolIndex& v1, const VolIndex& v2) -> bool {
-      const RealVect d1 = Location::position(loc, v1, ebisbox, dx) - p;
-      const RealVect d2 = Location::position(loc, v2, ebisbox, dx) - p;
-
-      const Real l1 = d1.vectorLength();
-      const Real l2 = d2.vectorLength();
-      
-      return l1 < l2;
-    };    
-
-    // Sort and trim the system size. 
-    std::sort(fineVofsTrimmedSize.begin(), fineVofsTrimmedSize.end(), comparatorFine);
-    std::sort(coarVofsTrimmedSize.begin(), coarVofsTrimmedSize.end(), comparatorCoar);
-
-    const int curFineSize = fineVofsTrimmedSize.size();
-    const int curCoarSize = coarVofsTrimmedSize.size();
-    
-    fineVofsTrimmedSize.resize(std::min(2*numUnknowns, curFineSize));
-    coarVofsTrimmedSize.resize(std::min(2*numUnknowns, curCoarSize));
-    //timer.stopEvent("sort");    
-    
-    // Build displacement vectors
-    Vector<RealVect> fineDisplacements;
-    Vector<RealVect> coarDisplacements;
-
-    //timer.startEvent("dist");
-    for (const auto& fineVof : fineVofs.stdVector()){
-      fineDisplacements.push_back(LeastSquares::displacement(a_dataLocation, a_dataLocation, a_ghostVofFine, fineVof, a_ebisboxFine, a_dxFine));
-    }
-
-    for (const auto& coarVof : coarVofs.stdVector()){
-      coarDisplacements.push_back(LeastSquares::displacement(a_dataLocation, a_dataLocation, a_ghostVofFine, coarVof, a_ebisboxFine, a_ebisboxCoar, a_dxFine, a_dxCoar));
-    }
-    //timer.stopEvent("dist");    
-
-    // LeastSquares computes all unknown terms in a Taylor expansion up to specified order. We want the 0th order term, i.e. the interpolated value,
-    // which in multi-index notation is the term (0,0), i.e. IntVect::Zero. The format of the two-level least squares routine is such that the
-    // fine stencil lies on the first index. This can be confusing, but the LeastSquares uses a very compact notation. 
-    IntVect interpStenIndex = IntVect::Zero;
-    IntVectSet derivs       = IntVectSet(interpStenIndex);
-    IntVectSet knownTerms   = IntVectSet();
-
-    //timer.startEvent("stencil");
-    std::map<IntVect, std::pair<VoFStencil, VoFStencil> > stencils
-      = LeastSquares::computeDualLevelStencils<float>(derivs,
-						      knownTerms,
-						      fineVofs,
-						      coarVofs,
-						      fineDisplacements,
-						      coarDisplacements,
-						      a_weight,
-						      a_order);
-
-    a_stencilFine = stencils.at(interpStenIndex).first;
-    a_stencilCoar = stencils.at(interpStenIndex).second;
-    //timer.stopEvent("stencil");    
-
-    foundStencil = true;
-  }
-  else{
-    foundStencil = false;
-  }
-
-  //timer.eventReport(true);
-
-  return foundStencil;
-}
-
-void EBMultigridInterpolator::makeAggStencils(){
-  CH_TIME("EBMultigridInterpolator::makeAggStencils");
-
-  // Make some proxies. 
-  LevelData<EBCellFAB> phiProxy(m_eblgFine.getDBL(), 1, m_ghostVector, EBCellFactory(m_eblgFine.getEBISL()));
-
-  // Define the fine-grid stencils.
-  m_aggFineStencils.define(m_eblgFine.getDBL());
-  m_aggCoarStencils.define(m_eblgFine.getDBL());  
-  
-  for (DataIterator dit(m_eblgFine.getDBL()); dit.ok(); ++dit){
-
-    Vector<RefCountedPtr<BaseIndex> >   dstBaseIndex;
-    Vector<RefCountedPtr<BaseStencil> > dstBaseStencilFine;
-    Vector<RefCountedPtr<BaseStencil> > dstBaseStencilCoar;    
-
-    VoFIterator& vofit = m_vofIterFine[dit()];
-    for (vofit.reset(); vofit.ok(); ++vofit){
-      const VolIndex&   vofFine     = vofit();
-      const VoFStencil& stencilFine = m_fineStencils[dit()](vofFine, m_stenComp);
-      const VoFStencil& stencilCoar = m_coarStencils[dit()](vofFine, m_stenComp);      
-
-      dstBaseIndex.      push_back(RefCountedPtr<BaseIndex>   (new VolIndex  (vofFine    )));
-      dstBaseStencilFine.push_back(RefCountedPtr<BaseStencil> (new VoFStencil(stencilFine)));
-      dstBaseStencilCoar.push_back(RefCountedPtr<BaseStencil> (new VoFStencil(stencilCoar)));      
-    }
-
-    m_aggFineStencils[dit()] = RefCountedPtr<AggStencil<EBCellFAB, EBCellFAB> >
-      (new AggStencil<EBCellFAB, EBCellFAB>(dstBaseIndex, dstBaseStencilFine, phiProxy[dit()], phiProxy[dit()]));
->>>>>>> f22d5052
-
-}
-
 #include <CD_NamespaceFooter.H>