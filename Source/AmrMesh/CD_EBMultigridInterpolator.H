--- conflicted
+++ resolved
@@ -27,8 +27,6 @@
 
 /*!
   @brief Multigrid interpolator class. 
-<<<<<<< HEAD
-=======
   @details This interpolator class interpolates with classical multigrid-type interpolation where the interpolation stencils only reach into valid cells, 
   ignoring the region underneath the fine level. Near regular refinement boundaries we use the conventional approach where we interpolate coarse data onto the
   line of cells that runs between the fine-grid cells and the ghost cell. This value is used together with the valid data on the fine-grid cells to interpolate
@@ -44,7 +42,6 @@
   
   will have a coarse and and a fine grid stencil, but the fine stencil does not reach out of the ghosted fine-grid patch. The fine-grid part of the stencil is thus
   allowed to use the ghost cells in the patch that are filled from neighboring patches. 
->>>>>>> 7d03aaa6
 */
 class EBMultigridInterpolator : public QuadCFInterp {
 public:
