--- conflicted
+++ resolved
@@ -367,7 +367,6 @@
   getValidCells() const;
 
   /*!
-<<<<<<< HEAD
     @brief Reset the computational loads 
   */
   void
@@ -393,12 +392,12 @@
   */
   void
   incrementLoads(const std::map<int, long int>& a_increment) noexcept;
-=======
+
+  /*!
     @brief Get the tiled space
   */
   const Vector<RefCountedPtr<LevelTiles>>&
   getLevelTiles() const noexcept;
->>>>>>> 0a9f063a
 
 protected:
   /*!
