--- conflicted
+++ resolved
@@ -46,76 +46,9 @@
 {
   CH_TIME("LoadBalancing::makeBalance");
 
-<<<<<<< HEAD
-  // Minimum number of grid subsets is the number of boxe, and the maximum number of grid subsets
-  // is the number of ranks.
-  const int numBoxes   = a_boxes.size();
-  const int numRanks   = numProc();
-  const int numSubsets = std::min(numBoxes, numRanks);
-
-  if (numSubsets > 0) {
-
-    // Figure out the total and target load (load per subset) on this level.
-    Real totalLoad  = 0;
-    Real targetLoad = 0;
-
-    for (int ibox = 0; ibox < numBoxes; ibox++) {
-      totalLoad += 1.0 * a_boxLoads[ibox];
-      targetLoad += 1.0 * a_boxLoads[ibox] / numSubsets;
-    }
-
-    // Build the grid subsets. When we do this we iterate through the boxes and try to ensure that we partition
-    // the subsets such that the subsetLoad is as close to the targetLoad as possible, and that the total load
-    // for the subsets we've calculated so far is as close as possible to to the targetLoad * number of subsets so far.
-    //
-    // The pair contains the starting index for the subset and the computational load for the subset.
-    using Span   = std::pair<int, int>;
-    using Subset = std::pair<Span, Real>;
-
-    std::vector<Subset> subsets;
-
-    // If we have fewer boxes than ranks, each subset is just one of the box and one load.
-    if (numBoxes <= numRanks) {
-      for (int ibox = 0; ibox < numBoxes; ibox++) {
-        subsets.emplace_back(std::make_pair(std::make_pair(ibox, ibox), 1.0 * a_boxLoads[ibox]));
-      }
-    }
-    else {
-      // If we have more boxes than ranks, this gets a bit more complicated. But still doable.
-      int startIndex = 0;
-      int endIndex   = -1;
-
-      Real curLoadSoFar = 0.0;
-      Real avgLoadSoFar = 0.0;
-      int  curSubset    = 1;
-
-      for (int ibox = 1; ibox < numBoxes; ibox++) {
-        const Real curLoadWithoutThisBox = curLoadSoFar;
-        const Real curLoadWithThisBox    = curLoadSoFar + a_boxLoads[ibox];
-
-        // If we exceed the target load, we must include either ibox-1 or ibox
-        if (curLoadWithThisBox > targetLoad * curSubset) {
-        }
-      }
-    }
-
-    // Sort the subsets from largest to smallest computational load.
-    std::sort(subsets.begin(), subsets.end(), [](const Subset& A, const Subset& B) -> bool {
-      return A.second >= B.second;
-    });
-
-    // Get the accumulated loads per rank, sorted by lowest-to-highest load.
-    const std::vector<std::pair<int, Real>>& sortedRankLoads = a_rankLoads.getSortedLoads();
-
-    // Assign the most expensive grid subset to the rank with the lowest accumulated load - then update the loads.
-  }
-  else {
-    a_ranks.resize(0);
-=======
   Vector<Real> boxLoads;
   for (int i = 0; i < a_boxLoads.size(); i++) {
     boxLoads.push_back(1.0 * a_boxLoads[i]);
->>>>>>> b5afcf04
   }
 
   LoadBalancing::makeBalance2(a_ranks, a_rankLoads, boxLoads, a_boxes);
