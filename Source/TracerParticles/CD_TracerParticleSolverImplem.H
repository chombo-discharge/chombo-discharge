--- conflicted
+++ resolved
@@ -27,7 +27,6 @@
   CH_TIME("TracerParticleSolver::TracerParticleSolver()");
 
   // Default settings
-<<<<<<< HEAD
   m_verbosity            = -1;
   m_name                 = "TracerParticleSolver";
   m_className            = "TracerParticleSolver";
@@ -38,23 +37,9 @@
   m_plotWeight           = true;
   m_volumeScale          = false;
   m_deposition           = DepositionType::CIC;
+  m_interpolation        = DepositionType::CIC;
   m_coarseFineDeposition = CoarseFineDeposition::Halo;
   m_velocityField        = nullptr;
-=======
-  m_verbosity     = -1;
-  m_name          = "TracerParticleSolver";
-  m_className     = "TracerParticleSolver";
-  m_realm         = Realm::primal;
-  m_phase         = phase::gas;
-  m_pvrBuffer     = 0;
-  m_haloBuffer    = 1;
-  m_plotVelocity  = true;
-  m_plotWeight    = true;
-  m_volumeScale   = false;
-  m_interpolation = DepositionType::CIC;
-  m_deposition    = DepositionType::CIC;
-  m_velocityField = nullptr;
->>>>>>> 3a07c92f
 }
 
 template <typename P>
@@ -421,11 +406,7 @@
 
   int numPlotVars = 0;
 
-<<<<<<< HEAD
-  if (m_plotWeight)
-=======
   if (m_plotWeight) {
->>>>>>> 3a07c92f
     numPlotVars += 1;
   }
   if (m_plotVelocity) {
