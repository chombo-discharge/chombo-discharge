--- conflicted
+++ resolved
@@ -785,10 +785,6 @@
   // do collect those, too
   for (int lvl = 0; lvl <= m_finestLevel; lvl++) {
     if (m_particles[lvl]->numOutcast() > 0) {
-<<<<<<< HEAD
-=======
-      // if(procID() == 0) std::cout << "ParticleContainer<P>::remap - outcast list not empty" << std::endl;
->>>>>>> 3a07c92f
       this->remapLostParticles();
 
       break;
