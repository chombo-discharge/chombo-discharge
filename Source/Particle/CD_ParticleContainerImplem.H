--- conflicted
+++ resolved
@@ -886,19 +886,6 @@
 void
 ParticleContainer<P>::remap()
 {
-<<<<<<< HEAD
-  CH_TIMERS("ParticleContainer::remap");
-  CH_TIMER("ParticleContainer::remap::build_structures", t1);
-  CH_TIMER("ParticleContainer::remap::collect_outcasts", t2);
-  CH_TIMER("ParticleContainer::remap::loop_outcasts", t3);
-  CH_TIMER("ParticleContainer::remap::catenate_list", t4);
-  CH_TIMER("ParticleContainer::remap::gather_local", t5);
-  CH_TIMER("ParticleContainer::remap::scatter_particles", t6);
-  CH_TIMER("ParticleContainer::remap::assign_scattered_particles", t7);
-  if (m_verbose) {
-    pout() << "ParticleContainer::remap" << endl;
-  }
-=======
   CH_TIMERS("ParticleContainer<P>::remap");
   CH_TIMER("ParticleContainer<P>::remap::build_structures", t1);
   CH_TIMER("ParticleContainer<P>::remap::collect_outcasts", t2);
@@ -907,7 +894,9 @@
   CH_TIMER("ParticleContainer<P>::remap::gather_particles_local", t5);
   CH_TIMER("ParticleContainer<P>::remap::mpi_scatter_particles", t6);
   CH_TIMER("ParticleContainer<P>::remap::assign_scattered_particles", t7);
->>>>>>> a5861595
+  if (m_verbose) {
+    pout() << "ParticleContainer::remap" << endl;
+  }  
 
   // TLDR: This routine is quite long but does the full remapping on the whole hierarchy. It will discard particles that fall off the grid.
   //
