/* chombo-discharge
 * Copyright © 2021 SINTEF Energy Research.
 * Please refer to Copyright.txt and LICENSE in the chombo-discharge root directory.
 */

/*!
  @file   CD_ParticleContainerImplem.H
  @brief  Implementation of CD_ParticleContainer.H
  @author Robert Marskar
*/

#ifndef CD_ParticleContainerImplem_H
#define CD_ParticleContainerImplem_H

// Chombo includes
#include <ParmParse.H>
#include <CH_Timer.H>

// Our includes
#include <CD_ParticleContainer.H>
<<<<<<< HEAD
#include <CD_ParticleOps.H>
=======
#include <CD_Timer.H>
>>>>>>> 43e261cd
#include <CD_BoxLoops.H>
#include <CD_NamespaceHeader.H>

template <class P>
ParticleContainer<P>::ParticleContainer()
{
<<<<<<< HEAD
  m_isDefined         = false;
  m_isOrganizedByCell = false;
=======
  m_isDefined    = false;
  m_isCellSorted = false;
  m_profile      = false;
>>>>>>> 43e261cd
}

template <class P>
ParticleContainer<P>::ParticleContainer(const Vector<DisjointBoxLayout>& a_grids,
                                        const Vector<ProblemDomain>&     a_domains,
                                        const Vector<Real>&              a_dx,
                                        const Vector<int>&               a_refRat,
                                        const Vector<ValidMask>&         a_validMask,
                                        const RealVect&                  a_probLo,
                                        const int                        a_blockingFactor,
                                        const int                        a_finestLevel,
                                        const std::string                a_realm)
{
  CH_TIME("ParticleContainer<P>::ParticleContainer");

  this->define(a_grids, a_domains, a_dx, a_refRat, a_validMask, a_probLo, a_blockingFactor, a_finestLevel, a_realm);
}

template <class P>
ParticleContainer<P>::~ParticleContainer()
{
  CH_TIME("ParticleContainer<P>::~ParticleContainer");
}

template <class P>
void
ParticleContainer<P>::define(const Vector<DisjointBoxLayout>& a_grids,
                             const Vector<ProblemDomain>&     a_domains,
                             const Vector<Real>&              a_dx,
                             const Vector<int>&               a_refRat,
                             const Vector<ValidMask>&         a_validMask,
                             const RealVect&                  a_probLo,
                             const int                        a_blockingFactor,
                             const int                        a_finestLevel,
                             const std::string                a_realm)
{
  CH_TIME("ParticleContainer<P>::~ParticleContainer");

  m_grids          = a_grids;
  m_domains        = a_domains;
  m_refRat         = a_refRat;
  m_validRegion    = a_validMask;
  m_probLo         = a_probLo;
  m_finestLevel    = a_finestLevel;
  m_realm          = a_realm;
  m_blockingFactor = a_blockingFactor;

  m_dx.resize(1 + m_finestLevel);
  for (int lvl = 0; lvl <= m_finestLevel; lvl++) {
    m_dx[lvl] = a_dx[lvl] * RealVect::Unit;
  }

  constexpr int base = 0;

  // Do the define stuff.
  this->setupGrownGrids(base, m_finestLevel);
  this->setupParticleData(base, m_finestLevel);

<<<<<<< HEAD
  m_isDefined         = true;
  m_isOrganizedByCell = false;
=======
  m_isDefined    = true;
  m_isCellSorted = false;
  m_profile      = false;

  ParmParse pp("ParticleContainer");
  pp.query("profile", m_profile);
>>>>>>> 43e261cd
}

template <class P>
void
ParticleContainer<P>::setupGrownGrids(const int a_base, const int a_finestLevel)
{
  CH_TIME("ParticleContainer<P>::setupGrownGrids");

  // TLDR: This routine sets up the buffer grids which can be used when we need to fetch particles that fall off each levels' grid. This is very useful
  //       when we want to fetch particles that lie on the coarse grid of a refinement boundary.

  m_grownGrids.resize(1 + a_finestLevel);

  for (int lvl = 0; lvl <= a_finestLevel; lvl++) {
    const DisjointBoxLayout& dbl    = m_grids[lvl];
    const ProblemDomain&     domain = m_domains[lvl];

    // Grow boxes by refinement factor on the finer levels.
    Vector<Box> boxes = dbl.boxArray();
    if (lvl > 0) {
      for (auto& box : boxes.stdVector()) {
        box.grow(m_refRat[lvl - 1]);
        box &= domain;
      }
    }

    m_grownGrids[lvl] = BoxLayout(boxes, dbl.procIDs());
  }
}

template <class P>
void
ParticleContainer<P>::setupParticleData(const int a_base, const int a_finestLevel)
{
  CH_TIME("ParticleContainer<P>::setupParticleData");

  // TLDR: This sets up the most commonly used particle data holders for this particle AMR container. This means that
  //       we allocate:
  //
  //          1. The "normal" particle container data holder m_particles. This is defined on the DisjointBoxLayout
  //             which is the natural place for the particles to live.
  //
  //          2. A buffer particle data holder which is defined on a grown DisjointBoxLayout. This is useful when particles
  //             on the coarse level need to deposit to the fine level.
  //
  //          3. A data holder for "masked particles", providing an opportunity to copy/transfer some of the particles on a grid
  //             level to a separate data holder if they lie within a "mask". Typically used for extracting coarse-level that live
  //             just outside the fine grid (i.e. on the coarse side of the refinement boundary).
  //
  //          5. A data holder for storing cell-sorted particles. Very useful when particles need to be sorted by cell rather than patch.

  m_particles.resize(1 + a_finestLevel);
  m_bufferParticles.resize(1 + a_finestLevel);
  m_maskParticles.resize(1 + a_finestLevel);
  m_cellSortedParticles.resize(1 + a_finestLevel);

  for (int lvl = a_base; lvl <= a_finestLevel; lvl++) {
    m_particles[lvl] = RefCountedPtr<ParticleData<P>>(
      new ParticleData<P>(m_grids[lvl], m_domains[lvl], m_blockingFactor, m_dx[lvl], m_probLo));

    m_bufferParticles[lvl] = RefCountedPtr<ParticleData<P>>(
      new ParticleData<P>(m_grownGrids[lvl], m_domains[lvl], m_blockingFactor, m_dx[lvl], m_probLo));

    m_maskParticles[lvl] = RefCountedPtr<ParticleData<P>>(
      new ParticleData<P>(m_grids[lvl], m_domains[lvl], m_blockingFactor, m_dx[lvl], m_probLo));

    m_cellSortedParticles[lvl] = RefCountedPtr<LayoutData<BinFab<P>>>(new LayoutData<BinFab<P>>(m_grids[lvl]));
  }
}

template <class P>
void
ParticleContainer<P>::sortParticles() noexcept
{
  CH_TIME("ParticleContainer<P>::sortParticles()");

  for (int lvl = 0; lvl <= m_finestLevel; lvl++) {
    for (DataIterator dit(m_grids[lvl]); dit.ok(); ++dit) {
      List<P>& particles = (*m_particles[lvl])[dit()].listItems();

      particles.sort();
    }
  }
}

template <class P>
bool
ParticleContainer<P>::isOrganizedByCell() const
{
  return m_isOrganizedByCell;
}

template <class P>
int
ParticleContainer<P>::getFinestLevel() const
{
  CH_assert(m_isDefined);

  return m_finestLevel;
}

template <class P>
const std::string
ParticleContainer<P>::getRealm() const
{
  CH_assert(m_isDefined);

  return m_realm;
}

template <class P>
const Vector<DisjointBoxLayout>&
ParticleContainer<P>::getGrids() const
{
  return m_grids;
}

template <class P>
AMRParticles<P>&
ParticleContainer<P>::getParticles()
{
  CH_assert(m_isDefined);

  if (m_isOrganizedByCell) {
    MayDay::Error("ParticleContainer<P>::getParticles - particles are sorted by cell!");
  }

  return m_particles;
}

template <class P>
const AMRParticles<P>&
ParticleContainer<P>::getParticles() const
{
  CH_assert(m_isDefined);

  if (m_isOrganizedByCell) {
    MayDay::Abort("ParticleContainer<P>::getParticles - particles are sorted by cell!");
  }

  return m_particles;
}

template <class P>
AMRParticles<P>&
ParticleContainer<P>::getBufferParticles()
{
  CH_assert(m_isDefined);

  return m_bufferParticles;
}

template <class P>
const AMRParticles<P>&
ParticleContainer<P>::getBufferParticles() const
{
  CH_assert(m_isDefined);

  return m_bufferParticles;
}

template <class P>
AMRParticles<P>&
ParticleContainer<P>::getMaskParticles()
{
  CH_assert(m_isDefined);

  return m_maskParticles;
}

template <class P>
const AMRParticles<P>&
ParticleContainer<P>::getMaskParticles() const
{
  CH_assert(m_isDefined);

  return m_maskParticles;
}

template <class P>
ParticleData<P>&
ParticleContainer<P>::operator[](const int a_lvl)
{
  CH_assert(m_isDefined);

  if (m_isOrganizedByCell) {
    MayDay::Error("ParticleContainer<P>::operator[](a_lvl) - particles are sorted by cell!");
  }

  return *m_particles[a_lvl];
}

template <class P>
const ParticleData<P>&
ParticleContainer<P>::operator[](const int a_level) const
{
  CH_assert(m_isDefined);

  if (m_isOrganizedByCell) {
    MayDay::Error("ParticleContainer<P>::operator[](a_lvl) - particles are sorted by cell!");
  }

  return *m_particles[a_level];
}

template <class P>
AMRCellParticles<P>&
ParticleContainer<P>::getCellParticles()
{
  CH_assert(m_isDefined);

  if (!m_isOrganizedByCell) {
    MayDay::Error("ParticleContainer<P>::getCellParticles()- particles are not sorted by cell!");
  }

  return m_cellSortedParticles;
}

template <class P>
const AMRCellParticles<P>&
ParticleContainer<P>::getCellParticles() const
{
  CH_assert(m_isDefined);

  if (!m_isOrganizedByCell) {
    MayDay::Error("ParticleContainer<P>::getCellParticles()- particles are not sorted by cell!");
  }

  return m_cellSortedParticles;
}

template <class P>
LayoutData<BinFab<P>>&
ParticleContainer<P>::getCellParticles(const int a_level)
{
  CH_assert(m_isDefined);

  if (!m_isOrganizedByCell) {
    MayDay::Error("ParticleContainer<P>::getCellParticles(level)- particles are not sorted by cell!");
  }

  return *m_cellSortedParticles[a_level];
}

template <class P>
const LayoutData<BinFab<P>>&
ParticleContainer<P>::getCellParticles(const int a_level) const
{
  CH_TIME("ParticleContainer<P>::getCellParticles(int)");

  CH_assert(m_isDefined);

  if (!m_isOrganizedByCell) {
    MayDay::Error("ParticleContainer<P>::getCellParticles(level)- particles are not sorted by cell!");
  }

  return *m_cellSortedParticles[a_level];
}

template <class P>
void
ParticleContainer<P>::getCellParticles(BinFab<P>& cellParticles, const int a_lvl, const DataIndex a_dit) const
{
  CH_TIME("ParticleContainer<P>::getCellParticles(BinFab)");

  CH_assert(m_isDefined);

  if (!m_isOrganizedByCell) {
    MayDay::Error("ParticleContainer<P>::getCellParticles - particles are not sorted by cell!");
  }

  cellParticles.define(m_grids[a_lvl][a_dit], m_dx[a_lvl], m_probLo);
  cellParticles.addItems((*m_particles[a_lvl])[a_dit].listItems());
}

template <class P>
void
ParticleContainer<P>::getCellParticlesDestructive(BinFab<P>& cellParticles, const int a_lvl, const DataIndex a_dit)
{
  CH_TIME("ParticleContainer<P>::getCellParticlesDestructive");

  CH_assert(m_isDefined);

  if (!m_isOrganizedByCell) {
    MayDay::Error("ParticleContainer<P>::getCellParticlesDestructive - particles are not sorted by cell!");
  }

  cellParticles.define(m_grids[a_lvl].get(a_dit), m_dx[a_lvl], m_probLo);
  cellParticles.addItemsDestructive((*m_particles[a_lvl])[a_dit].listItems());
}

template <class P>
BinFab<P>&
ParticleContainer<P>::getCellParticles(const int a_level, const DataIndex a_dit)
{
  CH_TIME("ParticleContainer<P>::getCellParticles(int, DataIndex)");

  CH_assert(m_isDefined);

  if (!m_isOrganizedByCell) {
    MayDay::Error("ParticleContainer<P>::getCellParticles(int, dit) - particles are not sorted by cell!");
  }

  return (*m_cellSortedParticles[a_level])[a_dit];
}

template <class P>
const BinFab<P>&
ParticleContainer<P>::getCellParticles(const int a_level, const DataIndex a_dit) const
{
  CH_TIME("ParticleContainer<P>::getCellParticles(int, DataIndex)");

  CH_assert(m_isDefined);

  if (!m_isOrganizedByCell) {
    MayDay::Error("ParticleContainer<P>::getCellParticles(int, dit) - particles are not sorted by cell!");
  }

  return (*m_cellSortedParticles[a_level])[a_dit];
}

template <class P>
void
ParticleContainer<P>::organizeParticlesByCell()
{
  CH_TIME("ParticleContainer<P>::organizeParticlesByPatch");

  CH_assert(m_isDefined);

  if (!m_isOrganizedByCell) {

    for (int lvl = 0; lvl <= m_finestLevel; lvl++) {
      const DisjointBoxLayout& dbl = m_grids[lvl];

      for (DataIterator dit(dbl); dit.ok(); ++dit) {
        BinFab<P>& cellParticles = (*m_cellSortedParticles[lvl])[dit()];

        cellParticles.define(dbl[dit()], m_dx[lvl], m_probLo);
        cellParticles.addItemsDestructive((*m_particles[lvl])[dit()].listItems());
      }
    }

    m_isOrganizedByCell = true;
  }
}

template <class P>
void
ParticleContainer<P>::organizeParticlesByPatch()
{
  CH_TIME("ParticleContainer<P>::organizeParticlesByPatch");

  CH_assert(m_isDefined);

  if (m_isOrganizedByCell) {

    constexpr int comp = 0;

    for (int lvl = 0; lvl <= m_finestLevel; lvl++) {
      const DisjointBoxLayout& dbl = m_grids[lvl];

      for (DataIterator dit(dbl); dit.ok(); ++dit) {
        ListBox<P>& patchParticles = (*m_particles[lvl])[dit()];
        BinFab<P>&  cellParticles  = (*m_cellSortedParticles[lvl])[dit()];

        // Kernel which adds moves particles from the cell container to the patch container.
        auto kernel = [&](const IntVect& iv) -> void {
          patchParticles.addItemsDestructive(cellParticles(iv, comp));
        };

        BoxLoops::loop(dbl[dit()], kernel);

        cellParticles.clear();
      }
    }

    m_isOrganizedByCell = false;
  }
}

template <class P>
void
ParticleContainer<P>::addParticles(const List<P>& a_particles)
{
  CH_TIME("ParticleContainer<P>::addParticles");

  CH_assert(m_isDefined);

  if (m_isOrganizedByCell) {
    MayDay::Error("ParticleContainer<P>::addParticles(List<P>) - particles are sorted by cell!");
  }

  // Put the initial particles on the coarsest grid level
  List<P>& outcastBase = m_particles[0]->outcast();
  outcastBase.join(a_particles);
  m_particles[0]->remapOutcast();

  // Move particles to finer levels if they belong there. This piece of code moves particles from lvl-1
  // and onto the outcast list on level lvl. Then, we remap the outcast list
  for (int lvl = 1; lvl <= m_finestLevel; lvl++) {
    this->evictInvalidParticles(m_particles[lvl]->outcast(), *m_particles[lvl - 1], lvl - 1);

    m_particles[lvl]->remapOutcast();
  }
}

template <class P>
void
ParticleContainer<P>::addParticlesDestructive(List<P>& a_particles)
{
  CH_TIME("ParticleContainer<P>::addParticlesDestructive");

  CH_assert(m_isDefined);

  if (m_isOrganizedByCell) {
    MayDay::Error("ParticleContainer<P>::addParticlesDestructive(List<P>) - particles are sorted by cell!");
  }

  // Put the initial particles on the coarsest grid level. When we use catenate then
  // a_particles will be destroyed.
  List<P>& outcastBase = m_particles[0]->outcast();
  outcastBase.catenate(a_particles);
  m_particles[0]->remapOutcast();

  // Move particles to finer levels if they belong there. This piece of code moves particles from lvl-1
  // and onto the outcast list on level lvl. Then, we remap the outcast list
  for (int lvl = 1; lvl <= m_finestLevel; lvl++) {
    this->evictInvalidParticles(m_particles[lvl]->outcast(), *m_particles[lvl - 1], lvl - 1);

    m_particles[lvl]->remapOutcast();
  }
}

template <class P>
void
ParticleContainer<P>::addParticles(const BinFab<P>& a_particles, const int a_lvl, const DataIndex a_dit)
{
  CH_TIME("ParticleContainer<P>::addParticles(BinFab)");

  CH_assert(m_isDefined);
  CH_assert(m_grids[a_lvl].get(a_dit) == a_particles.getRegion());

  if (!m_isOrganizedByCell) {
    MayDay::Abort("ParticleContainer<P>::addParticles(BinFab<P>) - particles are not sorted by cell!");
  }

  constexpr int comp = 0;

  BinFab<P>& boxParticles = (*m_cellSortedParticles[a_lvl])[a_dit];

  auto kernel = [&](const IntVect& iv) -> void {
    List<P>&       myParticles    = boxParticles(iv, comp);
    const List<P>& inputParticles = a_particles(iv, comp);

    myParticles.join(inputParticles);
  };

  BoxLoops::loop(m_grids[a_lvl][a_dit], kernel);
}

template <class P>
void
ParticleContainer<P>::addParticlesDestructive(BinFab<P>& a_particles, const int a_lvl, const DataIndex a_dit)
{
  CH_TIME("ParticleContainer<P>::addParticlesDestructive(BinFab)");

  CH_assert(m_isDefined);
  CH_assert(m_grids[a_lvl].get(a_dit) == a_particles.getRegion());

  if (!m_isOrganizedByCell) {
    MayDay::Error("ParticleContainer<P>::addParticles(BinFab<P>) - particles are not sorted by cell!");
  }

  constexpr int comp = 0;

  BinFab<P>& boxParticles = (*m_cellSortedParticles[a_lvl])[a_dit];

  auto kernel = [&](const IntVect& iv) -> void {
    List<P>&       myParticles    = boxParticles(iv, comp);
    const List<P>& inputParticles = a_particles(iv, comp);

    myParticles.catenate(inputParticles);
  };

  BoxLoops::loop(m_grids[a_lvl][a_dit], kernel);
}

template <class P>
void
ParticleContainer<P>::addParticles(const ParticleContainer<P>& a_otherContainer)
{
  CH_TIME("ParticleContainer<P>::addParticles(ParticleContainer)");

  CH_assert(m_isDefined);

  if (m_isOrganizedByCell) {
    MayDay::Error("ParticleContainer<P>::addParticles(ParticleContainer<P>) - particles are sorted by cell!");
  }

  // TLDR: This routine adds particles from a different container to this container. If the containers live on the same realm
  //       we just add the particles directly. Otherwise, we have to add to the outcast list and remap.

  if (m_realm == a_otherContainer.getRealm()) {
    for (int lvl = 0; lvl <= m_finestLevel; lvl++) {
      const DisjointBoxLayout& dbl = m_grids[lvl];

      for (DataIterator dit(dbl); dit.ok(); ++dit) {
        ListBox<P>&       myParticles    = (*m_particles[lvl])[dit()];
        const ListBox<P>& otherParticles = a_otherContainer[lvl][dit()];

        myParticles.addItems(otherParticles.listItems());
      }
    }
  }
  else {
    for (int lvl = 0; lvl <= m_finestLevel; lvl++) {
      List<P>& outcast = m_particles[lvl]->outcast();
      outcast.clear();

      // Iterate through the other container and add its particles to this container's outcast lists.
      const DisjointBoxLayout& dbl = a_otherContainer.getGrids()[lvl];
      for (DataIterator dit(dbl); dit.ok(); ++dit) {
        const List<P>& otherParticles = a_otherContainer[lvl][dit()].listItems();

        outcast.join(otherParticles);
      }
    }

    // Remap so that particles end up in the correct location.
    this->remap();
  }
}

template <class P>
void
ParticleContainer<P>::addParticlesDestructive(ParticleContainer<P>& a_otherContainer)
{
  CH_TIME("ParticleContainer<P>::addParticlesDestructive(ParticleContainer)");

  // TLDR: This routine adds particles from a different container to this container. If the containers live on the same realm
  //       we just add the particles directly. Otherwise, we have to add to the outcast list and remap.

  CH_assert(m_isDefined);

  if (m_isOrganizedByCell) {
    MayDay::Error("ParticleContainer<P>::addParticles(ParticleContainer<P>) - particles are sorted by cell!");
  }

  if (m_realm == a_otherContainer.getRealm()) {
    for (int lvl = 0; lvl <= m_finestLevel; lvl++) {
      const DisjointBoxLayout& dbl = m_grids[lvl];

      for (DataIterator dit = dbl.dataIterator(); dit.ok(); ++dit) {

        ListBox<P>& myParticles    = (*m_particles[lvl])[dit()];
        ListBox<P>& otherParticles = a_otherContainer[lvl][dit()];

        myParticles.addItemsDestructive(otherParticles.listItems());
      }
    }
  }
  else {
    for (int lvl = 0; lvl <= m_finestLevel; lvl++) {
      List<P>& outcast = m_particles[lvl]->outcast();
      outcast.clear();

      // Iterate through the other container and add its particles to this container's outcast lists.
      const DisjointBoxLayout& dbl = a_otherContainer.getGrids()[lvl];
      for (DataIterator dit = dbl.dataIterator(); dit.ok(); ++dit) {
        List<P>& otherParticles = a_otherContainer[lvl][dit()].listItems();

        outcast.catenate(otherParticles);

        otherParticles.clear();
      }
    }

    // Remap so that particles end up on the correct patch.
    this->remap();
  }
}

template <class P>
void
ParticleContainer<P>::transferParticles(ParticleContainer<P>& a_otherContainer)
{
  CH_TIME("ParticleContainer<P>::transferParticles");

  CH_assert(m_isDefined);
  CH_assert(this->getRealm() == a_otherContainer.getRealm());

  if (m_isOrganizedByCell) {
    MayDay::Error("ParticleContainer<P>::transferParticles(ParticleContainer<P>) - particles are sorted by cell!");
  }

  if (a_otherContainer.isOrganizedByCell()) {
    MayDay::Error(
      "ParticleContainer<P>::transferParticles(ParticleContainer<P>) - other particles are sorted by cell!");
  }

  if (a_otherContainer.getRealm() != m_realm) {
    MayDay::Error(
      "ParticleContainer<P>::transferParticles(ParticleContainer<P>) - other container defined over a different realm");
  }

  this->transferParticles(a_otherContainer.getParticles());
}

template <class P>
void
ParticleContainer<P>::transferParticles(AMRParticles<P>& a_particles)
{
  CH_TIME("ParticleContainer<P>::transferParticles(AMRParticles)");

  CH_assert(m_isDefined);

  if (m_isOrganizedByCell) {
    MayDay::Error("ParticleContainer<P>::transferParticles(ParticleContainer<P>) - particles are sorted by cell!");
  }

  // Ok, transfer the particles.
  for (int lvl = 0; lvl <= m_finestLevel; lvl++) {
    for (DataIterator dit(m_grids[lvl]); dit.ok(); ++dit) {
      List<P>& myParticles    = (*m_particles[lvl])[dit()].listItems();
      List<P>& otherParticles = (*a_particles[lvl])[dit()].listItems();

      myParticles.catenate(otherParticles);
    }
  }
}

template <class P>
void
ParticleContainer<P>::evictInvalidParticles(List<P>&         a_evictedParticles,
                                            ParticleData<P>& a_particles,
                                            const int        a_level)
{
  CH_TIME("ParticleContainer::evictInvalidParticles");

  const DisjointBoxLayout& dbl = m_grids[a_level];
  const RealVect           dx  = m_dx[a_level];

  for (DataIterator dit(dbl); dit.ok(); ++dit) {
    const BaseFab<bool>& mask = (*m_validRegion[a_level])[dit()];

    for (ListIterator<P> lit(a_particles[dit()].listItems()); lit.ok();) {

      const RealVect x = lit().position();
      const IntVect  iv(D_DECL((int)std::floor((x[0] - m_probLo[0]) / dx[0]),
                              (int)std::floor((x[1] - m_probLo[1]) / dx[1]),
                              (int)std::floor((x[2] - m_probLo[2]) / dx[2])));

      CH_assert(mask.box().contains(iv));

      if (mask(iv)) {
        ++lit;
      }
      else {
        a_evictedParticles.transfer(lit);
      }
    }
  }
}

template <class P>
void
ParticleContainer<P>::remap()
{
  CH_TIME("ParticleContainer<P>::remap");

  CH_assert(m_isDefined);

  if (m_isOrganizedByCell) {
    MayDay::Error("ParticleContainer<P>::remap() - particles are sorted by cell!");
  }

  for (int lvl = 0; lvl <= m_finestLevel; lvl++) {
    const bool hasCoar = (lvl > 0);

    // Gather coarse-level particles onto this level if they lie on this level.
    if (hasCoar) {
      this->evictInvalidParticles(m_particles[lvl]->outcast(), *m_particles[lvl - 1], lvl - 1);
    }

    // Rebin this level.
    m_particles[lvl]->gatherOutcast();
    m_particles[lvl]->remapOutcast();

    // Some particles might have moved over the refinement boundary to the coarse level. Try to remap
    // them on the coarse level; note that they may also have moved across that level too, in which case
    // they just lie dormant on the coarse-grid outcast list.
    // and remap again.
    if (hasCoar) {
      List<P>& outcastCoar = m_particles[lvl - 1]->outcast();
      List<P>& outcastFine = m_particles[lvl]->outcast();

      outcastCoar.catenate(outcastFine);

      m_particles[lvl - 1]->remapOutcast();
    }
  }

  // If there are still outcast particles, which happens if particles moved across more than one
  // refinement boundary, we can no longer move them between neighboring levels. Instead, gather
  // all the remaining outcasts and call addParticlesDestructive. This puts all the remaining outcasts
  // on the coarse level first, following by eviction-remapping towards the finest grid level.
  List<P> particles;
  for (int lvl = 0; lvl <= m_finestLevel; lvl++) {
    particles.catenate(m_particles[lvl]->outcast());
  }

  this->addParticlesDestructive(particles);
}

template <class P>
void
ParticleContainer<P>::levelRemap()
{
  CH_TIME("ParticleContainer<P>::levelRemap");

  CH_assert(m_isDefined);

  if (m_isOrganizedByCell) {
    MayDay::Error("ParticleContainer<P>::addParticles(ParticleContainer<P>) - particles are sorted by cell!");
  }

  for (int lvl = 0; lvl <= m_finestLevel; lvl++) {
    this->levelRemap(lvl);
  }
}

template <class P>
void
ParticleContainer<P>::levelRemap(const int a_lvl)
{
  CH_TIME("ParticleContainer<P>::levelRemap(int)");

  CH_assert(m_isDefined);

<<<<<<< HEAD
  if (m_isOrganizedByCell) {
    MayDay::Error("ParticleContainer<P>::addParticles(ParticleContainer<P>) - particles are sorted by cell!");
=======
  if (m_isCellSorted) {
    MayDay::Error("ParticleContainer<P>::levelRemap - particles are sorted by cell!");
>>>>>>> 43e261cd
  }

  m_particles[a_lvl]->gatherOutcast();
  m_particles[a_lvl]->remapOutcast();
}

template <class P>
void
ParticleContainer<P>::preRegrid(const int a_lmin)
{
  CH_TIME("ParticleContainer<P>::preRegrid");

  // TLDR: This routine takes all the particles on each level and puts them in a single list (per processor). After than
  //       we can safely destruct the ParticleData on each level without losing the particles.

  CH_assert(m_isDefined);

<<<<<<< HEAD
  if (m_isOrganizedByCell) {
    MayDay::Error("ParticleContainer<P>::addParticles(ParticleContainer<P>) - particles are sorted by cell!");
=======
  if (m_isCellSorted) {
    MayDay::Error("ParticleContainer<P>::preRegrid - particles are sorted by cell!");
>>>>>>> 43e261cd
  }

  // Backup of old grids.
  m_oldGrids = m_grids;

  // Populate the regrid particle data holder.
  m_regridParticles.resize(1 + m_finestLevel);
  for (int lvl = 0; lvl <= m_finestLevel; lvl++) {
    m_regridParticles[lvl] = RefCountedPtr<ParticleData<P>>(
      new ParticleData<P>(m_grids[lvl], m_domains[lvl], m_blockingFactor, m_dx[lvl], m_probLo));

    for (DataIterator dit(m_grids[lvl]); dit.ok(); ++dit) {
      List<P>& regridParticles = (*m_regridParticles[lvl])[dit()].listItems();
      List<P>& particles       = (*m_particles[lvl])[dit()].listItems();

      regridParticles.catenate(particles);
    }
  }
}

template <class P>
void
ParticleContainer<P>::regrid(const Vector<DisjointBoxLayout>& a_grids,
                             const Vector<ProblemDomain>&     a_domains,
                             const Vector<Real>&              a_dx,
                             const Vector<int>&               a_refRat,
                             const Vector<ValidMask>&         a_validMask,
                             const int                        a_lmin,
                             const int                        a_newFinestLevel)
{
  CH_TIME("ParticleContainer<P>::regrid");

  // TLDR: This is the main regrid routine for particle container. This is essentially a ::define() followed by several types of remapping steps
  CH_assert(m_isDefined);

  if (m_isOrganizedByCell) {
    MayDay::Error("ParticleContainer<P>::regrid(...) - particles are sorted by cell!");
  }

  Timer timer("ParticleContainer<P>::regrid");

  // Update this stuff
  m_grids       = a_grids;
  m_domains     = a_domains;
  m_refRat      = a_refRat;
  m_validRegion = a_validMask;
  m_finestLevel = a_newFinestLevel;

  m_dx.resize(1 + m_finestLevel);
  for (int lvl = 0; lvl <= m_finestLevel; lvl++) {
    m_dx[lvl] = a_dx[lvl] * RealVect::Unit;
  }

  // Set up grids and data.
  timer.startEvent("Grids & data");
  this->setupGrownGrids(a_lmin, m_finestLevel);
  this->setupParticleData(a_lmin, m_finestLevel);
  timer.stopEvent("Grids & data");

  // If a level was removed we put the particles that fell of the grids onto a temporary list on the new finest level.
  const int oldFinestLevel = m_regridParticles.size() - 1;

  Vector<List<P>> cacheParticles(1 + m_finestLevel);
  if (m_finestLevel < oldFinestLevel) {
    timer.startEvent("Cache particles");
    List<P>& cacheFinest = cacheParticles[m_finestLevel];
    for (int lvl = m_finestLevel + 1; lvl <= oldFinestLevel; lvl++) {

      for (DataIterator dit(m_oldGrids[lvl]); dit.ok(); ++dit) {
        List<P>& p = (*m_regridParticles[lvl])[dit()].listItems();

        cacheFinest.catenate(p);
      }
    }
    timer.stopEvent("Cache particles");
  }

  // Go through the new grids. Check if the old grids overlap with the new grids and if they do, move the particles around locally.
  timer.startEvent("Local transfer");
  for (int lvl = 0; lvl <= std::min(oldFinestLevel, m_finestLevel); lvl++) {
    const DisjointBoxLayout& oldDBL = m_oldGrids[lvl];
    const DisjointBoxLayout& newDBL = m_grids[lvl];

    for (DataIterator ditOld(oldDBL); ditOld.ok(); ++ditOld) {

      for (DataIterator ditNew(newDBL); ditNew.ok(); ++ditNew) {
        const Box newBox = newDBL[ditNew()];
        const Box oldBox = oldDBL[ditOld()];

        // If old/new boxes overlap, transfer the particles from the old grid to the new grid.
        if (newBox.intersects(oldBox)) {
          List<P>&    oldParticles = (*m_regridParticles[lvl])[ditOld()].listItems();
          ListBox<P>& newParticles = (*m_particles[lvl])[ditNew()];

          newParticles.addItemsDestructive(oldParticles);
        }
      }
    }
  }
  timer.stopEvent("Local transfer");

  // Add the rest of the particles into the outcast lists. The same goes for the "cache" particles if we removed an AMR level. Then we remap
  // on each level.
  timer.startEvent("Level remap");
  for (int lvl = 0; lvl <= m_finestLevel; lvl++) {
    List<P>& outcast = m_particles[lvl]->outcast();

    // Add particles from the "cache" and then from the old grids.
    outcast.catenate(cacheParticles[lvl]);

    if (lvl <= oldFinestLevel) {
      for (DataIterator dit(m_oldGrids[lvl]); dit.ok(); ++dit) {
        List<P>& oldParticles = (*m_regridParticles[lvl])[dit()].listItems();

        outcast.catenate(oldParticles);
      }
    }

    m_particles[lvl]->remapOutcast();
  }
  timer.stopEvent("Level remap");

  // Now do the AMR remap.
  timer.startEvent("AMR remap");
  this->remap();
  timer.stopEvent("AMR remap");

  // Discard the transient data holder.
  m_regridParticles.resize(0);

  if (m_profile) {
    timer.eventReport(pout(), false);
  }
}

template <class P>
template <Real& (P::*particleScalarField)()>
void
ParticleContainer<P>::setValue(const Real a_value)
{
  CH_TIME("ParticleContainer<P>::setValue");

  for (int lvl = 0; lvl <= m_finestLevel; lvl++) {
    const DisjointBoxLayout& dbl = m_grids[lvl];

    for (DataIterator dit(dbl); dit.ok(); ++dit) {
      List<P>& patchParticles = (*m_particles[lvl])[dit()].listItems();

      for (ListIterator<P> lit(patchParticles); lit.ok(); ++lit) {
        P& p = lit();

        (p.*particleScalarField)() = a_value;
      }
    }
  }
}

template <class P>
template <RealVect& (P::*particleVectorField)()>
void
ParticleContainer<P>::setValue(const RealVect a_value)
{
  CH_TIME("ParticleContainer<P>::setValue");

  for (int lvl = 0; lvl <= m_finestLevel; lvl++) {
    const DisjointBoxLayout& dbl = m_grids[lvl];

    for (DataIterator dit(dbl); dit.ok(); ++dit) {
      List<P>& patchParticles = (*m_particles[lvl])[dit()].listItems();

      for (ListIterator<P> lit(patchParticles); lit.ok(); ++lit) {
        P& p = lit();

        (p.*particleVectorField)() = a_value;
      }
    }
  }
}

template <class P>
size_t
ParticleContainer<P>::getNumberOfValidParticlesLocal() const
{
  CH_TIME("ParticleContainer<P>::getNumberOfValidParticlesLocal");

  CH_assert(m_isDefined);

  size_t n = 0;

  for (int lvl = 0; lvl <= m_finestLevel; lvl++) {
    n += m_particles[lvl]->numValidLocal();
  }

  return n;
}

template <class P>
size_t
ParticleContainer<P>::getNumberOfValidParticlesGlobal() const
{
  CH_TIME("ParticleContainer<P>::getNumberOfValidParticlesGlobal");

  CH_assert(m_isDefined);

  size_t n = 0;

  for (int lvl = 0; lvl <= m_finestLevel; lvl++) {
    n += m_particles[lvl]->numValid();
  }

  return n;
}

template <class P>
size_t
ParticleContainer<P>::getNumberOfOutcastParticlesLocal() const
{
  CH_TIME("ParticleContainer<P>::getNumberOfOutcastParticlesLocal");

  CH_assert(m_isDefined);

  size_t n = 0;

  for (int lvl = 0; lvl <= m_finestLevel; lvl++) {
    n += m_particles[lvl]->numOutcastLocal();
  }

  return n;
}

template <class P>
size_t
ParticleContainer<P>::getNumberOfOutcastParticlesGlobal() const
{
  CH_TIME("ParticleContainer<P>::getNumberOfOutcastParticlesGlobal");

  CH_assert(m_isDefined);

  size_t n = 0;

  for (int lvl = 0; lvl <= m_finestLevel; lvl++) {
    n += m_particles[lvl]->numOutcast();
  }

  return n;
}

template <class P>
size_t
ParticleContainer<P>::getNumberOfMaskParticlesLocal() const
{
  CH_TIME("ParticleContainer<P>::getNumberOfMaskparticlesLocal");

  CH_assert(m_isDefined);

  size_t n = 0;

  for (int lvl = 0; lvl <= m_finestLevel; lvl++) {
    n += m_maskParticles[lvl]->numValidLocal();
  }

  return n;
}

template <class P>
size_t
ParticleContainer<P>::getNumberOfMaskParticlesGlobal() const
{
  CH_TIME("ParticleContainer<P>::getNumberOfMaskParticlesGlobal");

  CH_assert(m_isDefined);

  size_t n = 0;

  for (int lvl = 0; lvl <= m_finestLevel; lvl++) {
    n += m_maskParticles[lvl]->numValid();
  }

  return n;
}

template <class P>
void
ParticleContainer<P>::copyMaskParticles(const Vector<RefCountedPtr<LevelData<BaseFab<bool>>>>& a_mask) const
{
  CH_TIME("ParticleContainer<P>::copyMaskParticles(amr)");

  CH_assert(m_isDefined);

  for (int lvl = 0; lvl <= m_finestLevel; lvl++) {
    if (!a_mask[lvl].isNull()) {
      this->copyMaskParticles(lvl, *a_mask[lvl]);
    }
  }
}

template <class P>
void
ParticleContainer<P>::copyMaskParticles(const int a_level, const LevelData<BaseFab<bool>>& a_mask) const
{
  CH_TIME("ParticleContainer<P>::copyMaskParticles(level)");

  CH_assert(m_isDefined);

  m_maskParticles[a_level]->clear();

  const RealVect dx = m_dx[a_level];

  // 1. Copy particles from m_particles to m_maskParticles if they lie in the input mask.
  for (DataIterator dit(m_grids[a_level]); dit.ok(); ++dit) {
    const BaseFab<bool>& mask    = a_mask[dit()];
    const Box            gridBox = m_grids[a_level][dit()];
    const Box            maskBox = mask.box();

    CH_assert(gridBox == maskBox);

    List<P>&       maskParticles = (*m_maskParticles[a_level])[dit()].listItems();
    const List<P>& particles     = (*m_particles[a_level])[dit()].listItems();

    for (ListIterator<P> lit(particles); lit.ok(); ++lit) {
      const RealVect x  = lit().position();
      const IntVect  iv = IntVect(D_DECL(std::floor((x[0] - m_probLo[0]) / dx[0]),
                                        std::floor((x[1] - m_probLo[1]) / dx[1]),
                                        std::floor((x[2] - m_probLo[2]) / dx[2])));
      if (!(maskBox.contains(iv))) {
        MayDay::Error("ParticleContainer<P>::copyMaskParticles -- logic bust. Particle has fallen off grid");
      }

      if (mask(iv)) {
        maskParticles.add(lit());
      }
    }
  }
}

template <class P>
void
ParticleContainer<P>::transferMaskParticles(const Vector<RefCountedPtr<LevelData<BaseFab<bool>>>>& a_mask)
{
  CH_TIME("ParticleContainer<P>::transferMaskParticles(amr)");

  CH_assert(m_isDefined);

  for (int lvl = 0; lvl <= m_finestLevel; lvl++) {
    if (!a_mask[lvl].isNull()) {
      this->transferMaskParticles(lvl, *a_mask[lvl]);
    }
  }
}

template <class P>
void
ParticleContainer<P>::transferMaskParticles(const int a_level, const LevelData<BaseFab<bool>>& a_mask)
{
  CH_TIME("ParticleContainer<P>::transferMaskParticles(level)");

  CH_assert(m_isDefined);

  const RealVect dx = m_dx[a_level];

  // 1. Copy particles from m_particles to m_maskParticles if they lie in the input mask.
  for (DataIterator dit(m_grids[a_level]); dit.ok(); ++dit) {
    const BaseFab<bool>& mask    = a_mask[dit()];
    const Box            gridBox = m_grids[a_level][dit()];
    const Box            maskBox = mask.box();

    CH_assert(gridBox == maskBox);

    List<P>&       maskParticles = (*m_maskParticles[a_level])[dit()].listItems();
    const List<P>& particles     = (*m_particles[a_level])[dit()].listItems();

    for (ListIterator<P> lit(particles); lit.ok();) {
      const RealVect x  = lit().position();
      const IntVect  iv = IntVect(D_DECL(std::floor((x[0] - m_probLo[0]) / dx[0]),
                                        std::floor((x[1] - m_probLo[1]) / dx[1]),
                                        std::floor((x[2] - m_probLo[2]) / dx[2])));
      if (!(maskBox.contains(iv))) {
        MayDay::Error("ParticleContainer<P>::copyMaskParticles -- logic bust. Particle has fallen off grid");
      }

      if (mask(iv)) {
        maskParticles.transfer(lit);
      }
      else {
        ++lit;
      }
    }
  }
}

template <class P>
void
ParticleContainer<P>::clearParticles()
{
  CH_assert(m_isDefined);

  this->clear(m_particles);
}

template <class P>
void
ParticleContainer<P>::clearBufferParticles() const
{
  CH_assert(m_isDefined);

  this->clear(m_bufferParticles);
}

template <class P>
void
ParticleContainer<P>::clearMaskParticles() const
{
  CH_assert(m_isDefined);

  this->clear(m_maskParticles);
}

template <class P>
void
ParticleContainer<P>::clear(AMRParticles<P>& a_particles) const
{
  CH_assert(m_isDefined);

  for (int lvl = 0; lvl <= m_finestLevel; lvl++) {
    a_particles[lvl]->clear();
  }
}

#include <CD_NamespaceFooter.H>

#endif<|MERGE_RESOLUTION|>--- conflicted
+++ resolved
@@ -18,25 +18,16 @@
 
 // Our includes
 #include <CD_ParticleContainer.H>
-<<<<<<< HEAD
-#include <CD_ParticleOps.H>
-=======
 #include <CD_Timer.H>
->>>>>>> 43e261cd
 #include <CD_BoxLoops.H>
 #include <CD_NamespaceHeader.H>
 
 template <class P>
 ParticleContainer<P>::ParticleContainer()
 {
-<<<<<<< HEAD
   m_isDefined         = false;
   m_isOrganizedByCell = false;
-=======
-  m_isDefined    = false;
-  m_isCellSorted = false;
-  m_profile      = false;
->>>>>>> 43e261cd
+  m_profile           = false;
 }
 
 template <class P>
@@ -95,17 +86,12 @@
   this->setupGrownGrids(base, m_finestLevel);
   this->setupParticleData(base, m_finestLevel);
 
-<<<<<<< HEAD
   m_isDefined         = true;
   m_isOrganizedByCell = false;
-=======
-  m_isDefined    = true;
-  m_isCellSorted = false;
-  m_profile      = false;
+  m_profile           = false;
 
   ParmParse pp("ParticleContainer");
   pp.query("profile", m_profile);
->>>>>>> 43e261cd
 }
 
 template <class P>
@@ -845,13 +831,8 @@
 
   CH_assert(m_isDefined);
 
-<<<<<<< HEAD
-  if (m_isOrganizedByCell) {
-    MayDay::Error("ParticleContainer<P>::addParticles(ParticleContainer<P>) - particles are sorted by cell!");
-=======
-  if (m_isCellSorted) {
+  if (m_isOrganizedByCell) {
     MayDay::Error("ParticleContainer<P>::levelRemap - particles are sorted by cell!");
->>>>>>> 43e261cd
   }
 
   m_particles[a_lvl]->gatherOutcast();
@@ -869,13 +850,8 @@
 
   CH_assert(m_isDefined);
 
-<<<<<<< HEAD
-  if (m_isOrganizedByCell) {
-    MayDay::Error("ParticleContainer<P>::addParticles(ParticleContainer<P>) - particles are sorted by cell!");
-=======
-  if (m_isCellSorted) {
+  if (m_isOrganizedByCell) {
     MayDay::Error("ParticleContainer<P>::preRegrid - particles are sorted by cell!");
->>>>>>> 43e261cd
   }
 
   // Backup of old grids.
