/* chombo-discharge
 * Copyright © 2021 SINTEF Energy Research.
 * Please refer to Copyright.txt and LICENSE in the chombo-discharge root directory.
 */

/*!
  @file   CD_DataOps.cpp
  @brief  Implementation of CD_DataOps.H
  @author Robert Marskar
*/

// Std includes
#include <limits>

// Chombo includes
#include <CH_Timer.H>

// Our includes
#include <CD_DataOps.H>
#include <CD_BoxLoops.H>
#include <CD_ParallelOps.H>
#include <CD_Location.H>
#include <CD_MultifluidAlias.H>
#include <CD_NamespaceHeader.H>

void
DataOps::averageCellVelocityToFaceVelocity(EBAMRFluxData&               a_faceData,
                                           const EBAMRCellData&         a_cellData,
                                           const Vector<ProblemDomain>& a_domains,
                                           const int                    a_tanGhosts)
{
  CH_TIME("DataOps::averageCellVelocityToFaceVelocity(EBAMRFluxData)");

  for (int lvl = 0; lvl < a_faceData.size(); lvl++) {

    CH_assert(a_faceData[lvl]->nComp() == 1);
    CH_assert(a_cellData[lvl]->nComp() == SpaceDim);

    DataOps::averageCellVelocityToFaceVelocity(*a_faceData[lvl], *a_cellData[lvl], a_domains[lvl], a_tanGhosts);
  }
}

void
DataOps::averageCellVelocityToFaceVelocity(LevelData<EBFluxFAB>&       a_faceData,
                                           const LevelData<EBCellFAB>& a_cellData,
                                           const ProblemDomain&        a_domain,
                                           const int                   a_tanGhosts)
{
  CH_TIME("DataOps::averageCellVelocityToFaceVelocity(LD<EBFluxFAB>)");

  CH_assert(a_faceData.nComp() == 1);
  CH_assert(a_cellData.nComp() == SpaceDim);

  const DisjointBoxLayout& dbl = a_cellData.disjointBoxLayout();

  for (DataIterator dit(dbl); dit.ok(); ++dit) {
    const EBCellFAB& cellData    = a_cellData[dit()];
    const FArrayBox& cellDataReg = cellData.getFArrayBox();

    const EBISBox& ebisbox = cellData.getEBISBox();
    const EBGraph& ebgraph = ebisbox.getEBGraph();

    for (int faceDir = 0; faceDir < SpaceDim; faceDir++) {
      EBFaceFAB& faceData    = a_faceData[dit()][faceDir];
      FArrayBox& faceDataReg = faceData.getFArrayBox();

      // Build the computation box, including the ghost faces. We only want interior faces.
      Box cellBox = dbl[dit()];
      cellBox.grow(a_tanGhosts);
      cellBox &= a_domain;
      cellBox.grow(faceDir, -a_tanGhosts);

      // Dummy check -- make sure boxes make sense in terms of how much ghost data we have
      // in the input/output data holders.
      CH_assert(cellData.getRegion().contains(cellBox));
      CH_assert(faceData.getCellRegion().contains(cellBox));

      // Define kernel regions.
      const Box    faceBox = surroundingNodes(cellBox, faceDir);
      FaceIterator faceIt(ebisbox.getIrregIVS(cellBox), ebgraph, faceDir, FaceStop::SurroundingNoBoundary);

      const IntVect shift = BASISV(faceDir);

      // Regular kernels.
      auto regularKernel = [&](const IntVect& iv) -> void {
        const Real& cellHi = cellDataReg(iv, faceDir);
        const Real& cellLo = cellDataReg(iv - shift, faceDir);

        faceDataReg(iv, 0) = 0.5 * (cellHi + cellLo);
      };

      auto irregularKernel = [&](const FaceIndex& face) -> void {
        const Real& cellHi = cellData(face.getVoF(Side::Hi), faceDir);
        const Real& cellLo = cellData(face.getVoF(Side::Lo), faceDir);

        faceData(face, 0) = 0.5 * (cellHi + cellLo);
      };

      // Run kernels
      BoxLoops::loop(faceBox, regularKernel);
      BoxLoops::loop(faceIt, irregularKernel);

      // Fix up domain faces
      for (SideIterator sit; sit.ok(); ++sit) {
        const Box outsideBox = adjCellBox(dbl[dit()], faceDir, sit(), 1);

        if (!(a_domain.contains(outsideBox))) {
          Box insideBox = outsideBox;

          if ((sit() == Side::Lo)) {
            insideBox.shift(faceDir, 1);
          }
          else {
            insideBox.shift(faceDir, -1);
          }

          // Regular boundary faces.
          for (BoxIterator bit(insideBox); bit.ok(); ++bit) {
            const IntVect ivCell = bit();

            if (sit() == Side::Lo) {
              faceDataReg(ivCell, 0) = cellDataReg(ivCell, faceDir);
            }
            else {
              faceDataReg(ivCell + BASISV(faceDir), 0) = cellDataReg(ivCell, faceDir);
            }
          }

          // Irregular boundary faces.
          FaceIterator bndryFaces(IntVectSet(insideBox), ebgraph, faceDir, FaceStop::AllBoundaryOnly);

          for (bndryFaces.reset(); bndryFaces.ok(); ++bndryFaces) {
            const FaceIndex& bndryFace = bndryFaces();
            const VolIndex&  bndryVoF  = bndryFace.getVoF(flip(sit()));

            faceData(bndryFace, 0) = cellData(bndryVoF, faceDir);
          }
        }
      }
    }
  }

  a_faceData.exchange();
}

void
DataOps::averageCellToFace(EBAMRFluxData&               a_faceData,
                           const EBAMRCellData&         a_cellData,
                           const Vector<ProblemDomain>& a_domains)
{
  CH_TIME("DataOps::averageCellToFace(EBAMRFluxData, EBAMRCellData, Vector<ProblemDomain>");

  for (int lvl = 0; lvl < a_faceData.size(); lvl++) {
    const Average  average  = Average::Arithmetic;
    const int      tanGhost = 0;
    const Interval interv   = Interval(0, 0);

    DataOps::averageCellToFace(*a_faceData[lvl], *a_cellData[lvl], a_domains[lvl], tanGhost, interv, interv, average);
  }
}

void
DataOps::averageCellToFace(EBAMRFluxData&               a_faceData,
                           const EBAMRCellData&         a_cellData,
                           const Vector<ProblemDomain>& a_domains,
                           const int                    a_tanGhosts,
                           const Interval&              a_faceInterval,
                           const Interval&              a_cellInterval,
                           const Average&               a_average)
{
  CH_TIME("DataOps::averageCellToFace(EBAMRFluxFlux, EBAMRCell, Vector<ProblemDomain>, int, Intervalx2, Average)");

  for (int lvl = 0; lvl < a_faceData.size(); lvl++) {
    DataOps::averageCellToFace(*a_faceData[lvl],
                               *a_cellData[lvl],
                               a_domains[lvl],
                               a_tanGhosts,
                               a_faceInterval,
                               a_cellInterval,
                               a_average);
  }
}

void
DataOps::averageCellToFace(LevelData<EBFluxFAB>&       a_faceData,
                           const LevelData<EBCellFAB>& a_cellData,
                           const ProblemDomain&        a_domain,
                           const int                   a_tanGhosts,
                           const Interval&             a_faceInterval,
                           const Interval&             a_cellInterval,
                           const Average&              a_average)
{
  CH_TIME("DataOps::averageCellToFace(LD<EBFluxFAB, LD<EBCellFAB>, ....");

  const int numVars   = a_cellInterval.size();
  const int cellBegin = a_cellInterval.begin();
  const int faceBegin = a_faceInterval.begin();

  CH_assert(a_faceInterval.size() == a_cellInterval.size());
  CH_assert(a_faceData.nComp() > a_faceInterval.end());
  CH_assert(a_cellData.nComp() > a_faceInterval.end());

  const DisjointBoxLayout& dbl = a_cellData.disjointBoxLayout();
  const DataIterator&      dit = dbl.dataIterator();

  const int nbox = dit.size();
#pragma omp parallel for schedule(runtime)
  for (int mybox = 0; mybox < nbox; mybox++) {
    const DataIndex& din = dit[mybox];

    const EBCellFAB& cellData    = a_cellData[din];
    const FArrayBox& cellDataReg = cellData.getFArrayBox();

    const EBISBox& ebisbox = cellData.getEBISBox();
    const EBGraph& ebgraph = ebisbox.getEBGraph();

    for (int faceDir = 0; faceDir < SpaceDim; faceDir++) {
      EBFaceFAB& faceData    = a_faceData[din][faceDir];
      FArrayBox& faceDataReg = faceData.getFArrayBox();

      // Build the computation box, including the ghost faces, but not domain faces.
      Box cellBox = dbl[din];
      for (int tanDir = 0; tanDir < SpaceDim; tanDir++) {
        if (tanDir != faceDir) {
          cellBox.grow(tanDir, a_tanGhosts);
        }
      }
      cellBox &= a_domain;

      // Dummy check -- make sure boxes make sense in terms of how much ghost data we have
      // in the input/output data holders.
      CH_assert(cellData.getRegion().contains(cellBox));
      CH_assert(faceData.getCellRegion().contains(cellBox));

      // Define kernel regions -- don't do domain face.s
      Box faceBox = cellBox;
      faceBox.grow(faceDir, 1);
      faceBox &= a_domain;
      faceBox.grow(faceDir, -1);
      faceBox.surroundingNodes(faceDir);

      FaceIterator faceIt(ebisbox.getIrregIVS(cellBox), ebgraph, faceDir, FaceStop::SurroundingNoBoundary);

      const IntVect shift = BASISV(faceDir);

      for (int ioff = 0; ioff < numVars; ioff++) {
        const int cellVar = cellBegin + ioff;
        const int faceVar = faceBegin + ioff;

        // Regular kernels.
        auto arithmeticRegular = [&](const IntVect& iv) -> void {
          const Real& cellHi = cellDataReg(iv, cellVar);
          const Real& cellLo = cellDataReg(iv - shift, cellVar);

          faceDataReg(iv, faceVar) = 0.5 * (cellHi + cellLo);
        };

        auto arithmeticIrregular = [&](const FaceIndex& face) -> void {
          const Real& cellHi = cellData(face.getVoF(Side::Hi), cellVar);
          const Real& cellLo = cellData(face.getVoF(Side::Lo), cellVar);

          faceData(face, faceVar) = 0.5 * (cellHi + cellLo);
        };

        auto harmonicRegular = [&](const IntVect& iv) -> void {
          const Real& cellHi = cellDataReg(iv, cellVar);
          const Real& cellLo = cellDataReg(iv - shift, cellVar);

          faceDataReg(iv, faceVar) = 2.0 * (cellHi * cellLo) / (cellHi + cellLo);
        };

        auto harmonicIrregular = [&](const FaceIndex& face) -> void {
          const Real& cellHi = cellData(face.getVoF(Side::Hi), cellVar);
          const Real& cellLo = cellData(face.getVoF(Side::Lo), cellVar);

          faceData(face, faceVar) = 2.0 * (cellHi * cellLo) / (cellHi + cellLo);
        };

        auto geometricRegular = [&](const IntVect& iv) -> void {
          const Real& cellHi = cellDataReg(iv, cellVar);
          const Real& cellLo = cellDataReg(iv - shift, cellVar);

          faceDataReg(iv, faceVar) = sqrt(cellLo * cellHi);
        };

        auto geometricIrregular = [&](const FaceIndex& face) -> void {
          const Real& cellHi = cellData(face.getVoF(Side::Hi), cellVar);
          const Real& cellLo = cellData(face.getVoF(Side::Lo), cellVar);

          faceData(face, faceVar) = sqrt(cellHi * cellLo);
        };

        // Execute kernels.
        switch (a_average) {
        case Average::Arithmetic: {
          BoxLoops::loop(faceBox, arithmeticRegular);
          BoxLoops::loop(faceIt, arithmeticIrregular);

          break;
        }
        case Average::Harmonic: {
          BoxLoops::loop(faceBox, harmonicRegular);
          BoxLoops::loop(faceIt, harmonicIrregular);

          break;
        }
        case Average::Geometric: {
          BoxLoops::loop(faceBox, geometricRegular);
          BoxLoops::loop(faceIt, geometricIrregular);

          break;
        }
        default: {
          MayDay::Error("DataOps::averageCellToFace -- averaging method not supported");

          break;
        }
        }
      }

      // Fix up domain faces
      for (SideIterator sit; sit.ok(); ++sit) {

        const Box bndryBox = (sit() == Side::Lo) ? adjCellLo(a_domain, faceDir, -1) : adjCellHi(a_domain, faceDir, -1);
        const Box computeBox = cellBox & bndryBox;

        // Regular boundary faces.
        for (BoxIterator bit(computeBox); bit.ok(); ++bit) {
          const IntVect ivCell = bit();
          const IntVect ivFace = (sit() == Side::Lo) ? ivCell : ivCell + BASISV(faceDir);

          for (int ioff = 0; ioff < numVars; ioff++) {
            const int cellVar = cellBegin + ioff;
            const int faceVar = faceBegin + ioff;

            faceDataReg(ivFace, faceVar) = cellDataReg(ivCell, cellVar);
          }
        }

        // Irregular boundary faces.
        FaceIterator bndryFaces(IntVectSet(computeBox), ebgraph, faceDir, FaceStop::AllBoundaryOnly);

        for (bndryFaces.reset(); bndryFaces.ok(); ++bndryFaces) {
          const FaceIndex& bndryFace = bndryFaces();
          const VolIndex&  bndryVoF  = bndryFace.getVoF(flip(sit()));

          for (int ioff = 0; ioff < numVars; ioff++) {
            const int cellVar = cellBegin + ioff;
            const int faceVar = faceBegin + ioff;

            faceData(bndryFace, faceVar) = cellData(bndryVoF, cellVar);
          }
        }
      }
    }
  }

  a_faceData.exchange();
}

void
DataOps::averageFaceToCell(EBAMRCellData&               a_cellData,
                           const EBAMRFluxData&         a_faceData,
                           const Vector<ProblemDomain>& a_domains)
{
  CH_TIME("DataOps::averageFaceToCell(EBAMRCellData, EBAMRFluxData, Vector<ProblemDomain>)");

  for (int lvl = 0; lvl < a_faceData.size(); lvl++) {
    DataOps::averageFaceToCell(*a_cellData[lvl], *a_faceData[lvl], a_domains[lvl]);
  }
}

void
DataOps::averageFaceToCell(LevelData<EBCellFAB>&       a_cellData,
                           const LevelData<EBFluxFAB>& a_fluxData,
                           const ProblemDomain&        a_domain)
{
  CH_TIME("DataOps::averageFaceToCell(LD<EBCellFAB>, LD<EBCellFAB>, ProblemDomain)");

  CH_assert(a_fluxData.nComp() == a_cellData.nComp());

  const int numComp = a_cellData.nComp();

  for (DataIterator dit = a_cellData.dataIterator(); dit.ok(); ++dit) {
    EBCellFAB&       cellData = a_cellData[dit()];
    const EBFluxFAB& fluxData = a_fluxData[dit()];
    const EBISBox&   ebisbox  = cellData.getEBISBox();
    const EBGraph&   ebgraph  = ebisbox.getEBGraph();

    // Regions for the kernels.
    const Box&        cellBox = a_cellData.disjointBoxLayout()[dit()];
    const IntVectSet& ivs     = ebisbox.getIrregIVS(cellBox);
    VoFIterator       vofit(ivs, ebgraph);

    // Component loop.
    for (int comp = 0; comp < numComp; comp++) {

      // Hooks for single-valued data.
      BaseFab<Real>& cellreg = cellData.getSingleValuedFAB();

      // Regular kernel. We compute phi(cell) = sum(phi(face))/sum(faces).
      auto regularKernel = [&](const IntVect& iv) -> void {
        constexpr Real factor = 1. / (2 * SpaceDim);

        cellreg(iv, comp) = 0.0;
        for (int dir = 0; dir < SpaceDim; dir++) {
          const BaseFab<Real>& facereg = fluxData[dir].getSingleValuedFAB();

          cellreg(iv, comp) += factor * (facereg(iv + BASISV(dir), comp) + facereg(iv, comp));
        }
      };

      // Irregular kernel. Same as the above except that we need to explicitly get the faces. Note that this is an arithmetic average,
      // i.e. not weighted by the face area fractions.
      auto irregularKernel = [&](const VolIndex& vof) -> void {
        cellData(vof, comp) = 0.0;

        int numFaces = 0;
        for (int dir = 0; dir < SpaceDim; dir++) {
          for (SideIterator sit; sit.ok(); ++sit) {
            const Vector<FaceIndex>& faces = ebisbox.getFaces(vof, dir, sit());

            for (int i = 0; i < faces.size(); i++) {
              const FaceIndex& face = faces[i];

              cellData(vof, comp) += fluxData[dir](face, comp);
            }

            numFaces += faces.size();
          }
        }

        cellData(vof, comp) *= 1. / numFaces;
      };

      // Run the kernels.
      BoxLoops::loop(cellBox, regularKernel);
      BoxLoops::loop(vofit, irregularKernel);
    }
  }

  a_cellData.exchange();
}

void
<<<<<<< HEAD
DataOps::axby(LevelData<EBCellFAB>&       a_lhs,
              const LevelData<EBCellFAB>& a_x,
              const LevelData<EBCellFAB>& a_y,
              const Real                  a_a,
              const Real                  a_b) noexcept
{
  CH_TIME("DataOps::axby");

  const DataIterator& dit = a_lhs.dataIterator();

  const int nbox = dit.size();
#pragma omp parallel for schedule(runtime)
  for (int mybox = 0; mybox < nbox; mybox++) {
    const DataIndex& din = dit[mybox];

    a_lhs[din].axby(a_x[din], a_y[din], a_a, a_b);
=======
DataOps::compute(EBAMRCellData& a_data, const std::function<Real(const Real a_cellValue)>& a_func) noexcept
{
  CH_TIME("DataOps::compute(EBAMRCellData, std::function)");

  for (int lvl = 0; lvl < a_data.size(); lvl++) {
    DataOps::compute(*a_data[lvl], a_func);
  }
}

void
DataOps::compute(LevelData<EBCellFAB>& a_data, const std::function<Real(const Real a_cellValue)>& a_func) noexcept
{
  CH_TIME("DataOps::compute(LevelData<EBCellFAB>, std::function)");

  const int nComp = a_data.nComp();

  for (DataIterator dit = a_data.dataIterator(); dit.ok(); ++dit) {
    EBCellFAB& data    = a_data[dit()];
    FArrayBox& dataReg = data.getFArrayBox();

    EBCellFAB tmp;
    tmp.clone(data);
    FArrayBox& tmpReg = tmp.getFArrayBox();

    // Kernel regions
    const Box&        box     = a_data.disjointBoxLayout().get(dit());
    const EBISBox&    ebisbox = data.getEBISBox();
    const EBGraph&    ebgraph = ebisbox.getEBGraph();
    const IntVectSet& ivs     = ebisbox.getIrregIVS(box);
    VoFIterator       vofit(ivs, ebgraph);

    for (int comp = 0; comp < nComp; comp++) {
      auto regularKernel = [&](const IntVect& iv) -> void {
        dataReg(iv, comp) = a_func(tmpReg(iv, comp));
      };
      auto irregularKernel = [&](const VolIndex& vof) -> void {
        data(vof, comp) = a_func(tmp(vof, comp));
      };

      BoxLoops::loop(box, regularKernel);
      BoxLoops::loop(vofit, irregularKernel);
    }
>>>>>>> c9fb69d1
  }
}

void
DataOps::dotProduct(MFAMRCellData& a_result, const MFAMRCellData& a_data1, const MFAMRCellData& a_data2)
{
  CH_TIME("DataOps::dotProduct(mfamrcell)");

  for (int lvl = 0; lvl < a_result.size(); lvl++) {
    DataOps::dotProduct(*a_result[lvl], *a_data1[lvl], *a_data2[lvl]);
  }
}

void
DataOps::dotProduct(LevelData<MFCellFAB>&       a_result,
                    const LevelData<MFCellFAB>& a_data1,
                    const LevelData<MFCellFAB>& a_data2)
{
  CH_TIME("DataOps::dotProduct(LD<MFCellFAB>)");

  CH_assert(a_data2.nComp() == a_data1.nComp());
  CH_assert(a_result.nComp() == 1);

  for (DataIterator dit = a_result.dataIterator(); dit.ok(); ++dit) {
    MFCellFAB&       result = a_result[dit()];
    const MFCellFAB& data1  = a_data1[dit()];
    const MFCellFAB& data2  = a_data2[dit()];
    const Box&       box    = a_result.disjointBoxLayout().get(dit());

    for (int i = 0; i < result.numPhases(); i++) {
      EBCellFAB&       resultPhase = result.getPhase(i);
      const EBCellFAB& data1Phase  = data1.getPhase(i);
      const EBCellFAB& data2Phase  = data2.getPhase(i);

      DataOps::dotProduct(resultPhase, data1Phase, data2Phase, box);
    }
  }
}

void
DataOps::dotProduct(EBAMRCellData& a_result, const EBAMRCellData& a_data1, const EBAMRCellData& a_data2)
{
  CH_TIME("DataOps::dotProduct(EBAMRCellData)");

  CH_assert(a_data1[0]->nComp() == a_data2[0]->nComp());
  CH_assert(a_result[0]->nComp() == 1);

  for (int lvl = 0; lvl < a_result.size(); lvl++) {
    DataOps::dotProduct(*a_result[lvl], *a_data1[lvl], *a_data2[lvl]);
  }
}

void
DataOps::dotProduct(LevelData<EBCellFAB>&       a_result,
                    const LevelData<EBCellFAB>& a_data1,
                    const LevelData<EBCellFAB>& a_data2)
{
  CH_TIME("DataOps::dotProduct(LD<EBCellFAB>)");

  CH_assert(a_data1.nComp() == a_data2.nComp());
  CH_assert(a_result.nComp() == 1);

  for (DataIterator dit = a_result.dataIterator(); dit.ok(); ++dit) {
    EBCellFAB&       result = a_result[dit()];
    const EBCellFAB& data1  = a_data1[dit()];
    const EBCellFAB& data2  = a_data2[dit()];
    const Box&       box    = a_result.disjointBoxLayout().get(dit());

    DataOps::dotProduct(result, data1, data2, box);
  }
}

void
DataOps::dotProduct(EBCellFAB& a_result, const EBCellFAB& a_data1, const EBCellFAB& a_data2, const Box& a_box)
{
  CH_TIME("DataOps::dotProduct(EBCellFAB)");

  CH_assert(a_data1.nComp() == a_data2.nComp());
  CH_assert(a_result.nComp() == 1);

  const int dstComp = 0;
  const int numComp = a_data1.nComp();

  // Regular cells
  BaseFab<Real>&       resultReg = a_result.getSingleValuedFAB();
  const BaseFab<Real>& data1Reg  = a_data1.getSingleValuedFAB();
  const BaseFab<Real>& data2Reg  = a_data2.getSingleValuedFAB();

  // Kernel region.
  const EBISBox&    ebisbox = a_result.getEBISBox();
  const EBGraph&    ebgraph = ebisbox.getEBGraph();
  const IntVectSet& ivs     = ebisbox.getIrregIVS(a_box);
  VoFIterator       vofit(ivs, ebgraph);

  // Regular dot product kernel.
  auto regularKernel = [&](const IntVect& iv) -> void {
    resultReg(iv, dstComp) = 0.0;
    for (int comp = 0; comp < numComp; comp++) {
      resultReg(iv, dstComp) += data1Reg(iv, comp) * data2Reg(iv, comp);
    }
  };

  // Cut-cell kernel. Same as the above but the data access is obviously different (because of multi-valued cells).
  auto irregularKernel = [&](const VolIndex& vof) -> void {
    a_result(vof, dstComp) = 0.0;

    for (int comp = 0; comp < numComp; comp++) {
      a_result(vof, dstComp) += a_data1(vof, comp) * a_data2(vof, comp);
    }
  };

  // Run the kernels.
  BoxLoops::loop(a_box, regularKernel);
  BoxLoops::loop(vofit, irregularKernel);
}

void
DataOps::filterSmooth(EBAMRCellData& a_data, const Real a_alpha, const int a_stride, const bool a_zeroEB) noexcept
{
  CH_TIME("DataOps::filterSmooth(EBAMRCellData)");

  for (int lvl = 0; lvl < a_data.size(); lvl++) {
    DataOps::filterSmooth(*a_data[lvl], a_alpha, a_stride, a_zeroEB);
  }
}

void
DataOps::filterSmooth(LevelData<EBCellFAB>& a_data,
                      const Real            a_alpha,
                      const int             a_stride,
                      const bool            a_zeroEB) noexcept
{
  CH_TIME("DataOps::filterSmooth(LevelData<EBCellFAB>)");

  const IntVect ghostVec = a_data.ghostVect();
  const int     nComp    = a_data.nComp();

  CH_assert(a_alpha >= 0.0);
  CH_assert(a_alpha <= 0.0);
  CH_assert(a_stride > 0);
  CH_assert(a_stride <= ghostVec[0]);

  for (int dir = 0; dir < SpaceDim; dir++) {
    if (ghostVec[dir] < a_stride) {
      MayDay::Error("DataOps::filterSmooth -- not enough ghost cells for input stride!");
    }
  }

  const DisjointBoxLayout& dbl = a_data.disjointBoxLayout();

  for (DataIterator dit(dbl); dit.ok(); ++dit) {
    EBCellFAB& data    = a_data[dit()];
    FArrayBox& dataReg = data.getFArrayBox();

    const Box            cellBox = dbl[dit()];
    const Box            dataBox = dataReg.box();
    const EBISBox&       ebisbox = a_data[dit()].getEBISBox();
    const EBGraph&       ebgraph = ebisbox.getEBGraph();
    const ProblemDomain& domain  = ebisbox.getDomain();

    // Make a copy of the input data.
    EBCellFAB clone;

    clone.define(ebisbox, dataBox, 1);
    FArrayBox& cloneReg = clone.getFArrayBox();

    for (int icomp = 0; icomp < nComp; icomp++) {

      // Do a copy.
      const Box validBox = dataBox & domain;
      clone.setVal(0.0);
      clone.copy(validBox, Interval(0, 0), validBox, data, Interval(icomp, icomp));
      if (a_zeroEB) {
        clone.setCoveredCellVal(0.0, 0, true);
      }

      // Fill ghost cells by extending the data on the inside of the domain. This ignores corner cells.
      for (int dir = 0; dir < SpaceDim; dir++) {
        for (SideIterator sit; sit.ok(); ++sit) {
          const Box insideBox = adjCellBox(domain.domainBox(), dir, sit(), -1) & cellBox;

          for (BoxIterator bit(insideBox); bit.ok(); ++bit) {
            for (int s = 1; s <= a_stride; s++) {
              cloneReg(bit() + s * sign(sit()) * BASISV(dir)) = dataReg(bit(), icomp);
            }
          }
        }
      }

#if CH_SPACEDIM == 2
      const Real A = std::pow(a_alpha, 2.0) * std::pow((1.0 - a_alpha) / 2.0, 0.0);
      const Real B = std::pow(a_alpha, 1.0) * std::pow((1.0 - a_alpha) / 2.0, 1.0);
      const Real C = std::pow(a_alpha, 0.0) * std::pow((1.0 - a_alpha) / 2.0, 2.0);

      const IntVect x = a_stride * BASISV(0);
      const IntVect y = a_stride * BASISV(1);

      auto regularKernel = [&](const IntVect& iv) -> void {
        dataReg(iv, icomp) = A * cloneReg(iv);
        dataReg(iv, icomp) += B * (cloneReg(iv + x) + cloneReg(iv - x) + cloneReg(iv + y) + cloneReg(iv - y));
        dataReg(iv, icomp) += C * (cloneReg(iv + x + y) + cloneReg(iv + x - y) + cloneReg(iv - x + y) +
                                   cloneReg(iv - x - y));
      };
#elif CH_SPACEDIM == 3
      const Real A = std::pow(a_alpha, 3.0) * std::pow((1.0 - a_alpha) / 2.0, 0.0);
      const Real B = std::pow(a_alpha, 2.0) * std::pow((1.0 - a_alpha) / 2.0, 1.0);
      const Real C = std::pow(a_alpha, 1.0) * std::pow((1.0 - a_alpha) / 2.0, 2.0);
      const Real D = std::pow(a_alpha, 0.0) * std::pow((1.0 - a_alpha) / 2.0, 3.0);

      const IntVect x = a_stride * BASISV(0);
      const IntVect y = a_stride * BASISV(1);
      const IntVect z = a_stride * BASISV(2);

      auto regularKernel = [&](const IntVect& iv) -> void {
        dataReg(iv, icomp) = A * cloneReg(iv);
        dataReg(iv, icomp) += B * (cloneReg(iv + x) + cloneReg(iv - x) + cloneReg(iv + y) + cloneReg(iv - y) +
                                   cloneReg(iv + z) + cloneReg(iv - z));
        dataReg(iv, icomp) += C * (cloneReg(iv + x + y) + cloneReg(iv + x - y) + cloneReg(iv - x + y) +
                                   cloneReg(iv - x - y));
        dataReg(iv, icomp) += C * (cloneReg(iv + x + z) + cloneReg(iv + x - z) + cloneReg(iv - x + z) +
                                   cloneReg(iv - x - z));
        dataReg(iv, icomp) += C * (cloneReg(iv + y + z) + cloneReg(iv + y - z) + cloneReg(iv - y + z) +
                                   cloneReg(iv - y - z));
        dataReg(iv, icomp) += D * (cloneReg(iv + x + y + z) + cloneReg(iv + x + y - z) + cloneReg(iv + x - y + z) +
                                   cloneReg(iv + x - y - z));
        dataReg(iv, icomp) += D * (cloneReg(iv - x + y + z) + cloneReg(iv - x + y - z) + cloneReg(iv - x - y + z) +
                                   cloneReg(iv - x - y - z));
      };
#else
      MayDay::Error("DataOps::filterSmooth -- dimensionality logic bust");
#endif

      BoxLoops::loop(cellBox, regularKernel);
    }
  }
}

void
DataOps::incr(MFAMRCellData& a_lhs, const MFAMRCellData& a_rhs, const Real a_scale) noexcept
{
  CH_TIME("DataOps::incr(MFAMRCellData)");

  CH_assert(a_lhs[0]->nComp() == a_rhs[0]->nComp());

  for (int lvl = 0; lvl < a_lhs.size(); lvl++) {
    DataOps::incr(*a_lhs[lvl], *a_rhs[lvl], a_scale);
  }
}

void
DataOps::incr(LevelData<MFCellFAB>& a_lhs, const LevelData<MFCellFAB>& a_rhs, const Real a_scale) noexcept
{
  CH_TIME("DataOps::incr(LD<MFCellFAB)");

  CH_assert(a_lhs.nComp() == a_rhs.nComp());

  const DisjointBoxLayout& dbl = a_lhs.disjointBoxLayout();
  const DataIterator&      dit = dbl.dataIterator();

  const int nbox = dit.size();
#pragma omp parallel for schedule(runtime)
  for (int mybox = 0; mybox < nbox; mybox++) {
    const DataIndex& din = dit[mybox];

    MFCellFAB&       mfLHS = a_lhs[din];
    const MFCellFAB& mfRHS = a_rhs[din];

    mfLHS.plus(mfRHS, a_scale);
  }
}

void
DataOps::incr(EBAMRCellData& a_lhs, const EBAMRCellData& a_rhs, const Real& a_scale) noexcept
{
  CH_TIME("DataOps::incr(EBAMRCellData)");

  CH_assert(a_lhs[0]->nComp() == a_rhs[0]->nComp());

  for (int lvl = 0; lvl < a_lhs.size(); lvl++) {
    DataOps::incr(*a_lhs[lvl], *a_rhs[lvl], a_scale);
  }
}

void
DataOps::incr(LevelData<EBCellFAB>& a_lhs, const LevelData<EBCellFAB>& a_rhs, const Real& a_scale) noexcept
{
  CH_TIME("DataOps::incr(LD<EBCellFAB)");

  CH_assert(a_lhs.nComp() == a_rhs.nComp());

  const DisjointBoxLayout& dbl = a_lhs.disjointBoxLayout();
  const DataIterator&      dit = dbl.dataIterator();

  const int nbox = dit.size();
#pragma omp parallel for schedule(runtime)
  for (int mybox = 0; mybox < nbox; mybox++) {
    const DataIndex& din = dit[mybox];

    a_lhs[din].plus(a_rhs[din], a_scale);
  }
}

void
DataOps::plus(EBAMRCellData&       a_lhs,
              const EBAMRCellData& a_rhs,
              const int            a_srcComp,
              const int            a_dstComp,
              const int            a_numComp)
{
  CH_TIME("DataOps::plus(EBAMRCellData)");

  for (int lvl = 0; lvl < a_lhs.size(); lvl++) {
    DataOps::plus(*a_lhs[lvl], *a_rhs[lvl], a_srcComp, a_dstComp, a_numComp);
  }
}

void
DataOps::plus(LevelData<EBCellFAB>&       a_lhs,
              const LevelData<EBCellFAB>& a_rhs,
              const int                   a_srcComp,
              const int                   a_dstComp,
              const int                   a_numComp)
{
  CH_TIME("DataOps::plus(LD<EBCellFAB>)");

  for (DataIterator dit = a_lhs.disjointBoxLayout().dataIterator(); dit.ok(); ++dit) {
    EBCellFAB&       lhs = a_lhs[dit()];
    const EBCellFAB& rhs = a_rhs[dit()];

    lhs.plus(rhs, a_srcComp, a_dstComp, a_numComp);
  }
}

void
DataOps::incr(EBAMRFluxData& a_lhs, const EBAMRFluxData& a_rhs, const Real& a_scale)
{
  CH_TIME("DataOps::incr(EBAMRFluxData)");

  for (int lvl = 0; lvl < a_lhs.size(); lvl++) {
    DataOps::incr(*a_lhs[lvl], *a_rhs[lvl], a_scale);
  }
}

void
DataOps::incr(LevelData<EBFluxFAB>& a_lhs, const LevelData<EBFluxFAB>& a_rhs, const Real& a_scale)
{
  CH_TIME("DataOps::incr(LD<EBFluxData>)");

  CH_assert(a_lhs.nComp() == a_rhs.nComp());

  for (DataIterator dit = a_lhs.dataIterator(); dit.ok(); ++dit) {
    DataOps::incr(a_lhs[dit()], a_rhs[dit()], a_scale);
  }
}

void
DataOps::incr(EBFluxFAB& a_lhs, const EBFluxFAB& a_rhs, const Real& a_scale)
{
  CH_TIME("DataOps::incr(EBFluxData)");

  CH_assert(a_lhs.nComp() == a_rhs.nComp());

  EBFluxFAB rhsClone;
  rhsClone.clone(a_rhs);

  for (int dir = 0; dir < SpaceDim; dir++) {
    EBFaceFAB& lhs = a_lhs[dir];

    rhsClone[dir] *= a_scale;
    lhs += rhsClone[dir];
  }
}

void
DataOps::incr(EBAMRIVData& a_lhs, const EBAMRIVData& a_rhs, const Real& a_scale)
{
  CH_TIME("DataOps::incr(EBAMRIVData)");

  for (int lvl = 0; lvl < a_lhs.size(); lvl++) {
    DataOps::incr(*a_lhs[lvl], *a_rhs[lvl], a_scale);
  }
}

void
DataOps::incr(LevelData<BaseIVFAB<Real>>& a_lhs, const LevelData<BaseIVFAB<Real>>& a_rhs, const Real& a_scale)
{
  CH_TIME("DataOps::incr(LD<BaseIVFAB>)");

  CH_assert(a_lhs.nComp() == a_rhs.nComp());

  const int numComp = a_lhs.nComp();

  for (DataIterator dit = a_lhs.dataIterator(); dit.ok(); ++dit) {
    BaseIVFAB<Real>&       lhs = a_lhs[dit()];
    const BaseIVFAB<Real>& rhs = a_rhs[dit()];

    // Iteration space
    VoFIterator vofit(lhs.getIVS(), lhs.getEBGraph());

    auto kernel = [&](const VolIndex& vof) -> void {
      for (int comp = 0; comp < numComp; comp++) {
        lhs(vof, comp) += rhs(vof, comp) * a_scale;
      }
    };

    // Run kernel

    BoxLoops::loop(vofit, kernel);
  }
}

void
DataOps::incr(EBAMRIFData& a_lhs, const EBAMRIFData& a_rhs, const Real& a_scale)
{
  CH_TIME("DataOps::incr(EBAMRIFData)");

  for (int lvl = 0; lvl < a_lhs.size(); lvl++) {
    DataOps::incr(*a_lhs[lvl], *a_rhs[lvl], a_scale);
  }
}

void
DataOps::incr(LevelData<DomainFluxIFFAB>& a_lhs, const LevelData<DomainFluxIFFAB>& a_rhs, const Real& a_scale)
{
  CH_TIME("DataOps::incr(LD<DomainFluxIFFAB>)");

  CH_assert(a_lhs.nComp() == a_rhs.nComp());

  const int numComp = a_lhs.nComp();

  for (DataIterator dit = a_lhs.dataIterator(); dit.ok(); ++dit) {
    DomainFluxIFFAB&       lhs = a_lhs[dit()];
    const DomainFluxIFFAB& rhs = a_rhs[dit()];

    for (int dir = 0; dir < SpaceDim; dir++) {
      for (SideIterator sit; sit.ok(); ++sit) {
        BaseIFFAB<Real>&       curLHS = lhs(dir, sit());
        const BaseIFFAB<Real>& curRHS = rhs(dir, sit());

        const IntVectSet& ivs     = curLHS.getIVS();
        const EBGraph&    ebgraph = curLHS.getEBGraph();

        FaceIterator faceit(ivs, ebgraph, dir, FaceStop::SurroundingWithBoundary);

        auto kernel = [&](const FaceIndex& face) -> void {
          for (int comp = 0; comp < numComp; comp++) {
            curLHS(face, comp) += curRHS(face, comp) * a_scale;
          }
        };

        BoxLoops::loop(faceit, kernel);
      }
    }
  }
}

void
DataOps::incr(EBAMRCellData& a_lhs, const EBAMRIVData& a_rhs, const Real a_scale)
{
  CH_TIME("DataOps::incr(EBAMRCellData, EBAMRIVData)");

  for (int lvl = 0; lvl < a_lhs.size(); lvl++) {
    DataOps::incr(*a_lhs[lvl], *a_rhs[lvl], a_scale);
  }
}

void
DataOps::incr(LevelData<EBCellFAB>& a_lhs, const LevelData<BaseIVFAB<Real>>& a_rhs, const Real a_scale)
{
  CH_TIME("DataOps::incr(LD<EBCellFAB>, LD<BaseIVFAB>)");

  CH_assert(a_lhs.nComp() == a_rhs.nComp());

  const int numComp = a_lhs.nComp();

  for (DataIterator dit = a_lhs.dataIterator(); dit.ok(); ++dit) {
    EBCellFAB&             lhs     = a_lhs[dit()];
    const BaseIVFAB<Real>& rhs     = a_rhs[dit()];
    const EBGraph&         ebgraph = rhs.getEBGraph();
    const IntVectSet&      ivs     = rhs.getIVS();

    // Kernel space
    VoFIterator vofit(ivs, ebgraph);

    auto kernel = [&](const VolIndex& vof) -> void {
      for (int comp = 0; comp < numComp; comp++) {
        lhs(vof, comp) += rhs(vof, comp) * a_scale;
      }
    };

    BoxLoops::loop(vofit, kernel);
  }
}

void
DataOps::incr(EBAMRIVData& a_lhs, const EBAMRCellData& a_rhs, const Real a_scale)
{
  CH_TIME("DataOps::incr(EBAMRIVData, EBAMRCellData)");

  for (int lvl = 0; lvl < a_lhs.size(); lvl++) {
    DataOps::incr(*a_lhs[lvl], *a_rhs[lvl], a_scale);
  }
}

void
DataOps::incr(LevelData<BaseIVFAB<Real>>& a_lhs, const LevelData<EBCellFAB>& a_rhs, const Real a_scale)
{
  CH_TIME("DataOps::incr(LD<BaseIVFAB>, LD<EBCellFAB>)");

  CH_assert(a_lhs.nComp() == a_rhs.nComp());

  const int numComp = a_lhs.nComp();

  for (DataIterator dit = a_lhs.dataIterator(); dit.ok(); ++dit) {
    BaseIVFAB<Real>& lhs = a_lhs[dit()];
    const EBCellFAB& rhs = a_rhs[dit()];

    // Kernel space
    VoFIterator vofit(lhs.getIVS(), lhs.getEBGraph());

    auto kernel = [&](const VolIndex& vof) -> void {
      for (int comp = 0; comp < numComp; comp++) {
        lhs(vof, comp) += rhs(vof, comp) * a_scale;
      }
    };

    BoxLoops::loop(vofit, kernel);
  }
}

void
DataOps::copy(MFAMRCellData& a_dst, const MFAMRCellData& a_src)
{
  CH_TIME("DataOps::copy(MFAMRCellData)");

  for (int lvl = 0; lvl < a_dst.size(); lvl++) {
    CH_assert(a_dst[lvl]->nComp() == a_src[lvl]->nComp());

    if (a_src[lvl] != nullptr && a_dst[lvl] != nullptr) {
      a_src[lvl]->localCopyTo(*a_dst[lvl]);
    }
  }
}

void
DataOps::copy(EBAMRCellData& a_dst, const EBAMRCellData& a_src)
{
  CH_TIME("DataOps::copy(EBAMRCellData)");

  for (int lvl = 0; lvl < a_dst.size(); lvl++) {
    CH_assert(a_dst[lvl]->nComp() == a_src[lvl]->nComp());

    if (a_src[lvl] != nullptr && a_dst[lvl] != nullptr) {
      a_src[lvl]->localCopyTo(*a_dst[lvl]);
    }
  }
}

void
DataOps::copy(EBAMRIVData& a_dst, const EBAMRIVData& a_src)
{
  CH_TIME("DataOps::copy(EBAMRIVData)");

  for (int lvl = 0; lvl < a_dst.size(); lvl++) {
    CH_assert(a_dst[lvl]->nComp() == a_src[lvl]->nComp());

    if (a_src[lvl] != nullptr && a_dst[lvl] != nullptr) {
      a_src[lvl]->localCopyTo(*a_dst[lvl]);
    }
  }
}

void
DataOps::divide(EBAMRCellData& a_lhs, const EBAMRCellData& a_rhs, const int a_lhsComp, const int a_rhsComp)
{
  CH_TIME("DataOps::divide(EBAMRCellData)");

  for (int lvl = 0; lvl < a_lhs.size(); lvl++) {
    DataOps::divide(*a_lhs[lvl], *a_rhs[lvl], a_lhsComp, a_rhsComp);
  }
}

void
DataOps::divide(LevelData<EBCellFAB>&       a_lhs,
                const LevelData<EBCellFAB>& a_rhs,
                const int                   a_lhsComp,
                const int                   a_rhsComp)
{
  CH_TIME("DataOps::divide(EBAMRCellData)");

  CH_assert(a_lhs.nComp() > a_lhsComp);
  CH_assert(a_rhs.nComp() > a_rhsComp);

  for (DataIterator dit = a_lhs.dataIterator(); dit.ok(); ++dit) {
    EBCellFAB&       lhs = a_lhs[dit()];
    const EBCellFAB& rhs = a_rhs[dit()];

    lhs.divide(rhs, a_rhsComp, a_lhsComp, 1);
  }
}

void
DataOps::divideByScalar(EBAMRCellData& a_lhs, const EBAMRCellData& a_rhs)
{
  CH_TIME("DataOps::divideByScalar(EBAMRCellData)");

  for (int lvl = 0; lvl < a_lhs.size(); lvl++) {
    DataOps::divideByScalar(*a_lhs[lvl], *a_rhs[lvl]);
  }
}

void
DataOps::divideByScalar(LevelData<EBCellFAB>& a_lhs, const LevelData<EBCellFAB>& a_rhs)
{
  CH_TIME("DataOps::divideByScalar(LD<EBCellFAB>)");

  const int numCompsLHS = a_lhs.nComp();

  CH_assert(a_rhs.nComp() == 1);
  CH_assert(a_lhs.nComp() >= 1);

  constexpr int rhsComp = 0;

  for (int lhsComp = 0; lhsComp < numCompsLHS; lhsComp++) {
    DataOps::divide(a_lhs, a_rhs, lhsComp, rhsComp);
  }
}

void
DataOps::divideFallback(EBAMRCellData& a_numerator, const EBAMRCellData& a_denominator, const EBAMRCellData& a_fallback)
{
  CH_TIME("DataOps::divideFallback(EBAMRCellData)");

  for (int lvl = 0; lvl < a_numerator.size(); lvl++) {
    DataOps::divideFallback(*a_numerator[lvl], *a_denominator[lvl], *a_fallback[lvl]);
  }
}

void
DataOps::divideFallback(LevelData<EBCellFAB>&       a_numerator,
                        const LevelData<EBCellFAB>& a_denominator,
                        const LevelData<EBCellFAB>& a_fallback)
{
  CH_TIME("DataOps::LD<EBCellFAB>)");

  CH_assert(a_numerator.nComp() == a_denominator.nComp());
  CH_assert(a_numerator.nComp() == a_fallback.nComp());

  for (DataIterator dit = a_numerator.dataIterator(); dit.ok(); ++dit) {
    EBCellFAB&       numerator   = a_numerator[dit()];
    const EBCellFAB& denominator = a_denominator[dit()];
    const EBCellFAB& fallback    = a_fallback[dit()];

    // Hooks to single-valued data.
    BaseFab<Real>&       regNumerator   = numerator.getSingleValuedFAB();
    const BaseFab<Real>& regDenominator = denominator.getSingleValuedFAB();
    const BaseFab<Real>& regFallback    = fallback.getSingleValuedFAB();

    // Kernel regions
    const Box        cellBox  = a_numerator.disjointBoxLayout()[dit()];
    const EBISBox&   ebisBox  = numerator.getEBISBox();
    const EBGraph&   ebGraph  = ebisBox.getEBGraph();
    const IntVectSet irregIVS = ebisBox.getIrregIVS(cellBox);
    VoFIterator      vofit(irregIVS, ebGraph);

    // I need to clone the input data because the regular kernel will screw with it, breaking our cut-cell kernels.
    EBCellFAB cloneNumerator;
    cloneNumerator.clone(numerator);

    // Regular cells
    for (int comp = 0; comp < a_numerator.nComp(); comp++) {

      // Regular kernel.
      auto regularKernel = [&](const IntVect& iv) -> void {
        if (std::abs(regDenominator(iv, comp)) > 0.0) {
          regNumerator(iv, comp) /= regDenominator(iv, comp);
        }
        else {
          regNumerator(iv, comp) = regFallback(iv, comp);
        }
      };

      // Irregular kernel. Same as the above but recall that we may have multi-valued cells.
      auto irregularKernel = [&](const VolIndex& vof) -> void {
        const Real& denom = denominator(vof, comp);

        if (std::abs(denom) > 0.0) {
          numerator(vof, comp) = cloneNumerator(vof, comp) / denom;
        }
        else {
          numerator(vof, comp) = fallback(vof, comp);
        }
      };

      // Run the kernels.
      BoxLoops::loop(cellBox, regularKernel);
      BoxLoops::loop(vofit, irregularKernel);
    }
  }
}

void
DataOps::divideFallback(EBAMRCellData& a_numerator, const EBAMRCellData& a_denominator, const Real a_fallback)
{
  CH_TIME("DataOps::divideFallback(EBAMRCellData)");

  for (int lvl = 0; lvl < a_numerator.size(); lvl++) {
    DataOps::divideFallback(*a_numerator[lvl], *a_denominator[lvl], a_fallback);
  }
}

void
DataOps::divideFallback(LevelData<EBCellFAB>&       a_numerator,
                        const LevelData<EBCellFAB>& a_denominator,
                        const Real                  a_fallback)
{
  CH_TIME("DataOps::divdeFallback");

  CH_assert(a_numerator.nComp() == a_denominator.nComp());

  for (DataIterator dit = a_numerator.dataIterator(); dit.ok(); ++dit) {
    EBCellFAB&       numerator   = a_numerator[dit()];
    const EBCellFAB& denominator = a_denominator[dit()];

    // Hook to single-valued data.
    BaseFab<Real>&       regNumerator   = numerator.getSingleValuedFAB();
    const BaseFab<Real>& regDenominator = denominator.getSingleValuedFAB();

    // Kernel regions
    const Box        cellBox  = a_numerator.disjointBoxLayout()[dit()];
    const EBISBox&   ebisBox  = numerator.getEBISBox();
    const EBGraph&   ebGraph  = ebisBox.getEBGraph();
    const IntVectSet irregIVS = ebisBox.getIrregIVS(cellBox);
    VoFIterator      vofit(irregIVS, ebGraph);

    // I need to clone the input data because the regular kernel will screw with it.
    EBCellFAB cloneNumerator;
    cloneNumerator.clone(numerator);

    // Regular cells
    for (int comp = 0; comp < a_numerator.nComp(); comp++) {

      // Regular kernel.
      auto regularKernel = [&](const IntVect& iv) -> void {
        if (std::abs(regDenominator(iv, comp)) > 0.0) {
          regNumerator(iv, comp) /= regDenominator(iv, comp);
        }
        else {
          regNumerator(iv, comp) = a_fallback;
        }
      };

      // Irregular kernel. Same as the above but recall that we may have multi-valued cells.
      auto irregularKernel = [&](const VolIndex& vof) -> void {
        const Real& denom = denominator(vof, comp);

        if (std::abs(denom) > 0.0) {
          numerator(vof, comp) = cloneNumerator(vof, comp) / denom;
        }
        else {
          numerator(vof, comp) = a_fallback;
        }
      };

      // Execute the kernels.
      BoxLoops::loop(cellBox, regularKernel);
      BoxLoops::loop(vofit, irregularKernel);
    }
  }
}

void
DataOps::floor(EBAMRCellData& a_lhs, const Real a_value)
{
  CH_TIME("DataOps::floor(EBAMRCellData)");

  for (int lvl = 0; lvl < a_lhs.size(); lvl++) {
    DataOps::floor(*a_lhs[lvl], a_value);
  }
}

void
DataOps::floor(LevelData<EBCellFAB>& a_lhs, const Real a_value)
{
  CH_TIME("DataOps::floor(LD<EBCelLFAB>)");

  for (DataIterator dit = a_lhs.dataIterator(); dit.ok(); ++dit) {
    EBCellFAB&     lhs     = a_lhs[dit()];
    const Box      box     = lhs.getRegion(); // Note:: All cells are floored (ghosts also)
    const EBISBox& ebisbox = lhs.getEBISBox();
    const EBGraph& ebgraph = ebisbox.getEBGraph();
    const int      numComp = a_lhs.nComp();

    // Hook to single-valued data.
    BaseFab<Real>& lhs_reg = lhs.getSingleValuedFAB();

    // Irregular kernel region
    VoFIterator vofit(ebisbox.getIrregIVS(box), ebgraph);

    // Components loop -- we do all components.
    for (int comp = 0; comp < numComp; comp++) {

      // Regular kernel.
      auto regularKernel = [&](const IntVect& iv) -> void {
        lhs_reg(iv, comp) = std::max(a_value, lhs_reg(iv, comp));
      };

      // Irregular kernel
      auto irregularKernel = [&](const VolIndex& vof) -> void {
        lhs(vof, comp) = std::max(a_value, lhs(vof, comp));
      };

      // Execute the kernels.
      BoxLoops::loop(box, regularKernel);
      BoxLoops::loop(vofit, irregularKernel);
    }
  }
}

void
DataOps::floor(EBAMRIVData& a_lhs, const Real a_value)
{
  CH_TIME("DataOps::floor(EBAMRIVData)");

  for (int lvl = 0; lvl < a_lhs.size(); lvl++) {
    DataOps::floor(*a_lhs[lvl], a_value);
  }
}

void
DataOps::floor(LevelData<BaseIVFAB<Real>>& a_lhs, const Real a_value)
{
  CH_TIME("DataOps::floor(LD<BaseIVFAB<Real> >)");

  const int numComp = a_lhs.nComp();

  for (DataIterator dit = a_lhs.dataIterator(); dit.ok(); ++dit) {
    BaseIVFAB<Real>& lhs = a_lhs[dit()];

    // Irregular kernel region.
    VoFIterator vofit(lhs.getIVS(), lhs.getEBGraph());

    // Do all components.
    for (int comp = 0; comp < numComp; comp++) {

      // Irregular kernel.
      auto irregularKernel = [&](const VolIndex& vof) -> void {
        lhs(vof, comp) = std::max(a_value, lhs(vof, comp));
      };

      // Run kernel
      BoxLoops::loop(vofit, irregularKernel);
    }
  }
}

void
DataOps::roof(EBAMRCellData& a_lhs, const Real a_value)
{
  CH_TIME("DataOps::roof(EBAMRCellData)");

  for (int lvl = 0; lvl < a_lhs.size(); lvl++) {
    DataOps::roof(*a_lhs[lvl], a_value);
  }
}

void
DataOps::roof(LevelData<EBCellFAB>& a_lhs, const Real a_value)
{
  CH_TIME("DataOps::roof(LD<EBCelLFAB>)");

  for (DataIterator dit = a_lhs.dataIterator(); dit.ok(); ++dit) {
    EBCellFAB&     lhs     = a_lhs[dit()];
    const Box      box     = lhs.getRegion(); // Note:: All cells are roofed (ghosts also)
    const EBISBox& ebisbox = lhs.getEBISBox();
    const EBGraph& ebgraph = ebisbox.getEBGraph();
    const int      numComp = a_lhs.nComp();

    // Hook to single-valued data.
    BaseFab<Real>& lhs_reg = lhs.getSingleValuedFAB();

    // Irregular kernel region
    VoFIterator vofit(ebisbox.getIrregIVS(box), ebgraph);

    // Components loop -- we do all components.
    for (int comp = 0; comp < numComp; comp++) {

      // Regular kernel.
      auto regularKernel = [&](const IntVect& iv) -> void {
        lhs_reg(iv, comp) = std::min(a_value, lhs_reg(iv, comp));
      };

      // Irregular kernel
      auto irregularKernel = [&](const VolIndex& vof) -> void {
        lhs(vof, comp) = std::min(a_value, lhs(vof, comp));
      };

      // Execute the kernels.
      BoxLoops::loop(box, regularKernel);
      BoxLoops::loop(vofit, irregularKernel);
    }
  }
}

void
DataOps::roof(EBAMRIVData& a_lhs, const Real a_value)
{
  CH_TIME("DataOps::roof(EBAMRIVData)");

  for (int lvl = 0; lvl < a_lhs.size(); lvl++) {
    DataOps::roof(*a_lhs[lvl], a_value);
  }
}

void
DataOps::roof(LevelData<BaseIVFAB<Real>>& a_lhs, const Real a_value)
{
  CH_TIME("DataOps::roof(LD<BaseIVFAB<Real> >)");

  const int numComp = a_lhs.nComp();

  for (DataIterator dit = a_lhs.dataIterator(); dit.ok(); ++dit) {
    BaseIVFAB<Real>& lhs = a_lhs[dit()];

    // Irregular kernel region.
    VoFIterator vofit(lhs.getIVS(), lhs.getEBGraph());

    // Do all components.
    for (int comp = 0; comp < numComp; comp++) {

      // Irregular kernel.
      auto irregularKernel = [&](const VolIndex& vof) -> void {
        lhs(vof, comp) = std::min(a_value, lhs(vof, comp));
      };

      // Run kernel
      BoxLoops::loop(vofit, irregularKernel);
    }
  }
}

void
DataOps::max(EBAMRCellData& a_data, const EBAMRCellData& a_data1, const EBAMRCellData& a_data2)
{
  CH_TIME("DataOps::max(EBAMRCellData x3)");

  for (int lvl = 0; lvl < a_data.size(); lvl++) {
    DataOps::max(*a_data[lvl], *a_data1[lvl], *a_data2[lvl]);
  }
}

void
DataOps::max(LevelData<EBCellFAB>& a_data, const LevelData<EBCellFAB>& a_data1, const LevelData<EBCellFAB>& a_data2)
{
  CH_TIME("DataOps::max(LD<EBCellFAB> x3)");

  const int numComp = a_data.nComp();

  CH_assert(a_data1.nComp() == numComp);
  CH_assert(a_data2.nComp() == numComp);

  const DisjointBoxLayout& dbl = a_data.disjointBoxLayout();

  for (DataIterator dit(dbl); dit.ok(); ++dit) {

    EBCellFAB&       data  = a_data[dit()];
    const EBCellFAB& data1 = a_data1[dit()];
    const EBCellFAB& data2 = a_data2[dit()];

    FArrayBox&       dataReg  = data.getFArrayBox();
    const FArrayBox& data1Reg = data1.getFArrayBox();
    const FArrayBox& data2Reg = data2.getFArrayBox();

    auto regularKernel = [&](const IntVect& iv) -> void {
      for (int comp = 0; comp < numComp; comp++) {
        dataReg(iv, comp) = std::max(data1Reg(iv, comp), data2Reg(iv, comp));
      }
    };

    auto irregularKernel = [&](const VolIndex& vof) -> void {
      for (int comp = 0; comp < numComp; comp++) {
        data(vof, comp) = std::max(data1(vof, comp), data2(vof, comp));
      }
    };

    // Regions for the kernels.
    const Box&        cellBox = dbl[dit()];
    const EBISBox&    ebisbox = data.getEBISBox();
    const EBGraph&    ebgraph = ebisbox.getEBGraph();
    const IntVectSet& ivs     = ebisbox.getIrregIVS(cellBox);
    VoFIterator       vofit(ivs, ebgraph);

    // Run kernels
    BoxLoops::loop(cellBox, regularKernel);
    BoxLoops::loop(vofit, irregularKernel);
  }
}

void
DataOps::getMaxMin(Real& a_max, Real& a_min, EBAMRCellData& a_data, const int a_comp)
{
  CH_TIME("DataOps::getMaxMin(EBAMRCellData)");

  a_max = -std::numeric_limits<Real>::max();
  a_min = +std::numeric_limits<Real>::max();

  for (int lvl = 0; lvl < a_data.size(); lvl++) {
    Real lvlMax = -std::numeric_limits<Real>::max();
    Real lvlMin = std::numeric_limits<Real>::max();

    DataOps::getMaxMin(lvlMax, lvlMin, *a_data[lvl], a_comp);

    a_max = std::max(a_max, lvlMax);
    a_min = std::min(a_min, lvlMin);
  }
}

void
DataOps::getMaxMin(Real& a_max, Real& a_min, LevelData<EBCellFAB>& a_data, const int a_comp)
{
  CH_TIME("DataOps::getMaxMin(LD<EBCellFAB>)");

  CH_assert(a_data.nComp() > a_comp);

  a_max = -std::numeric_limits<Real>::max();
  a_min = std::numeric_limits<Real>::max();

  const DisjointBoxLayout& dbl = a_data.disjointBoxLayout();

  for (DataIterator dit(dbl); dit.ok(); ++dit) {
    const EBCellFAB& data    = a_data[dit()];
    const EBISBox&   ebisbox = data.getEBISBox();
    const FArrayBox& dataReg = data.getFArrayBox();

    auto regularKernel = [&](const IntVect& iv) -> void {
      a_max = std::max(a_max, dataReg(iv, a_comp));
      a_min = std::min(a_min, dataReg(iv, a_comp));
    };

    auto irregularKernel = [&](const VolIndex& vof) -> void {
      a_max = std::max(a_max, data(vof, a_comp));
      a_min = std::min(a_min, data(vof, a_comp));
    };

    const Box      cellBox = dbl[dit()];
    const EBGraph& ebgraph = ebisbox.getEBGraph();

    VoFIterator vofit(ebisbox.getIrregIVS(cellBox), ebgraph);

    BoxLoops::loop(cellBox, regularKernel);
    BoxLoops::loop(vofit, irregularKernel);
  }

  a_max = ParallelOps::max(a_max);
  a_min = ParallelOps::min(a_min);
}

void
DataOps::getMaxMin(Real& a_max, Real& a_min, EBAMRFluxData& a_data, const int a_comp) noexcept
{
  CH_TIME("DataOps::getMaxMin(Real, Real, EBAMRFluxData, int>)");

  a_max = -std::numeric_limits<Real>::max();
  a_min = +std::numeric_limits<Real>::max();

  for (int lvl = 0; lvl < a_data.size(); lvl++) {
    Real lvlMax = -std::numeric_limits<Real>::max();
    Real lvlMin = +std::numeric_limits<Real>::max();

    DataOps::getMaxMin(lvlMax, lvlMin, *a_data[lvl], a_comp);

    a_max = std::max(a_max, lvlMax);
    a_min = std::min(a_min, lvlMin);
  }
}

void
DataOps::getMaxMin(Real& a_max, Real& a_min, LevelData<EBFluxFAB>& a_data, const int a_comp) noexcept
{
  CH_TIME("DataOps::getMaxMin(Real, Real, LD<EBFluxFAB>, int>)");

  a_max = -std::numeric_limits<Real>::max();
  a_min = +std::numeric_limits<Real>::max();

  const DisjointBoxLayout& dbl = a_data.disjointBoxLayout();
  const DataIterator&      dit = dbl.dataIterator();

  const int nbox = dit.size();
#pragma omp parallel for schedule(runtime) reduction(max : a_max) reduction(min : a_min)
  for (int mybox = 0; mybox < nbox; mybox++) {
    const DataIndex& din = dit[mybox];

    const Box cellBox = dbl[din];

    for (int dir = 0; dir < SpaceDim; dir++) {
      const EBFaceFAB& data    = a_data[din][dir];
      const FArrayBox& dataReg = data.getFArrayBox();

      auto regularKernel = [&](const IntVect& iv) {
        a_max = std::max(a_max, dataReg(iv, a_comp));
        a_min = std::min(a_min, dataReg(iv, a_comp));
      };

      auto irregularKernel = [&](const FaceIndex& f) {
        a_max = std::max(a_max, data(f, a_comp));
        a_min = std::min(a_min, data(f, a_comp));
      };

      const Box      faceBox = surroundingNodes(cellBox, dir);
      const EBISBox& ebisBox = data.getEBISBox();
      const EBGraph& ebGraph = ebisBox.getEBGraph();

      FaceIterator faceIt(ebisBox.getIrregIVS(cellBox), ebGraph, dir, FaceStop::SurroundingWithBoundary);

      BoxLoops::loop(faceBox, regularKernel);
      BoxLoops::loop(faceIt, irregularKernel);
    }
  }
}

void
DataOps::getMaxMin(Vector<Real>& a_max, Vector<Real>& a_min, Vector<EBAMRCellData>& a_data)
{
  CH_TIME("DataOps::getMaxMin(Vector<EBAMRCellData>)");

  a_max.resize(a_data.size(), -std::numeric_limits<Real>::max());
  a_min.resize(a_data.size(), std::numeric_limits<Real>::max());

  constexpr int comp    = 0;
  constexpr int numComp = 1;

  for (int i = 0; i < a_data.size(); i++) {
    CH_assert(a_data[i][0]->nComp() == numComp);

    DataOps::getMaxMin(a_max[i], a_min[i], a_data[i], comp);
  }
}

void
DataOps::getMaxMinNorm(Real& a_max, Real& a_min, EBAMRCellData& a_data)
{
  CH_TIME("DataOps::getMaxMinNorm(EBAMRCellData)");

  a_max = -std::numeric_limits<Real>::max();
  a_min = std::numeric_limits<Real>::max();

  for (int lvl = 0; lvl < a_data.size(); lvl++) {
    Real lvlMax;
    Real lvlMin;

    DataOps::getMaxMinNorm(lvlMax, lvlMin, *a_data[lvl]);

    a_max = std::max(a_max, lvlMax);
    a_min = std::min(a_min, lvlMin);
  }
}

void
DataOps::getMaxMinNorm(Real& a_max, Real& a_min, LevelData<EBCellFAB>& a_data)
{
  CH_TIME("DataOps::LD<EBCelLFAB>");

  a_max = -std::numeric_limits<Real>::max();
  a_min = std::numeric_limits<Real>::max();

  const int maskComp = 0;
  const int numComp  = a_data.nComp();

  for (DataIterator dit = a_data.dataIterator(); dit.ok(); ++dit) {
    const Box&       box     = a_data.disjointBoxLayout().get(dit());
    const EBCellFAB& data    = a_data[dit()];
    const EBISBox&   ebisbox = data.getEBISBox();
    const EBGraph&   ebgraph = ebisbox.getEBGraph();

    // Use a mask for ignoring covered data (which can be bogus).
    EBCellFAB coveredMask(ebisbox, box, 1);
    coveredMask.setVal(1.0);
    coveredMask.setCoveredCellVal(-1.0, 0);

    // Hooks to single-valued data
    const BaseFab<Real>& mask    = coveredMask.getSingleValuedFAB();
    const BaseFab<Real>& dataReg = data.getSingleValuedFAB();

    // Irregular kernel region.
    VoFIterator vofit(ebisbox.getIrregIVS(box), ebgraph);

    // Regular kernel. This computes the max/min values from sqrt(x1*x1 + x2*x2 + x3*x3 + ...).
    auto regularKernel = [&](const IntVect& iv) -> void {
      if (mask(iv, maskComp) > 0.0) {
        Real curValue = 0.0;
        for (int comp = 0; comp < numComp; comp++) {
          curValue += dataReg(iv, comp) * dataReg(iv, comp);
        }
        curValue = sqrt(curValue);

        a_max = std::max(a_max, curValue);
        a_min = std::min(a_min, curValue);
      }
    };

    // Irregular kernel. This computes the max/min values from sqrt(x1*x1 + x2*x2 + x3*x3 + ...).
    auto irregularKernel = [&](const VolIndex& vof) -> void {
      Real cur = 0.0;
      for (int comp = 0; comp < numComp; comp++) {
        cur += data(vof, comp) * data(vof, comp);
      }
      cur = sqrt(cur);

      a_max = std::max(a_max, cur);
      a_min = std::min(a_min, cur);
    };

    // Run the kernels.
    BoxLoops::loop(box, regularKernel);
    BoxLoops::loop(vofit, irregularKernel);
  }

  // If running with MPI then we need to reduce the result.
  a_max = ParallelOps::max(a_max);
  a_min = ParallelOps::min(a_min);
}

void
DataOps::getMaxMinNorm(Real& a_max, Real& a_min, EBAMRIVData& a_data)
{
  CH_TIME("DataOps::getMaxMinNorm(EBAMRIVData)");

  a_max = -std::numeric_limits<Real>::max();
  a_min = std::numeric_limits<Real>::min();

  for (int lvl = 0; lvl < a_data.size(); lvl++) {
    Real lvlMax;
    Real lvlMin;

    DataOps::getMaxMinNorm(lvlMax, lvlMin, *a_data[lvl]);

    a_max = std::max(a_max, lvlMax);
    a_min = std::min(a_min, lvlMin);
  }
}

void
DataOps::getMaxMinNorm(Real& a_max, Real& a_min, LevelData<BaseIVFAB<Real>>& a_data)
{
  CH_TIME("DataOps::getMaxMinNorm(LD<BaseIVFAB>)");

  a_max = -std::numeric_limits<Real>::max();
  a_min = std::numeric_limits<Real>::max();

  const int numComp = a_data.nComp();

  for (DataIterator dit = a_data.dataIterator(); dit.ok(); ++dit) {
    const BaseIVFAB<Real>& data = a_data[dit()];

    // Iteration space
    VoFIterator vofit(data.getIVS(), data.getEBGraph());

    auto kernel = [&](const VolIndex& vof) -> void {
      Real cur = 0.0;
      for (int comp = 0; comp < numComp; comp++) {
        cur += data(vof, comp) * data(vof, comp);
      }
      cur = sqrt(cur);

      a_max = std::max(a_max, cur);
      a_min = std::min(a_min, cur);
    };

    BoxLoops::loop(vofit, kernel);
  }

  // If running with MPI then we need to reduce the result.
  a_max = ParallelOps::max(a_max);
  a_min = ParallelOps::min(a_min);
}

void
DataOps::invert(EBAMRFluxData& a_data)
{
  CH_TIME("DataOps::invert(EBAMRFluxData)");

  for (int lvl = 0; lvl < a_data.size(); lvl++) {
    DataOps::invert(*a_data[lvl]);
  }
}

void
DataOps::invert(LevelData<EBFluxFAB>& a_data)
{
  CH_TIME("DataOps::invert(LD<EBFluxFAB>)");

  const int numComp = a_data.nComp();

  for (DataIterator dit = a_data.dataIterator(); dit.ok(); ++dit) {
    EBFluxFAB&       data    = a_data[dit()];
    const EBISBox&   ebisbox = data.getEBISBox();
    const EBGraph&   ebgraph = ebisbox.getEBGraph();
    const Box        box     = a_data.disjointBoxLayout().get(dit());
    const IntVectSet irreg   = ebisbox.getIrregIVS(box);

    // Get faces oriented in direction dir
    for (int dir = 0; dir < SpaceDim; dir++) {
      EBFaceFAB& data = a_data[dit()][dir];

      // Kernel regions.
      const Box    facebox = surroundingNodes(box, dir);
      FaceIterator faceit(irreg, ebgraph, dir, FaceStop::SurroundingWithBoundary);

      // Need a copy because regular kernel inverts face data also.
      EBFaceFAB cpy(ebisbox, box, dir, numComp);
      cpy.setVal(0.0);
      cpy += data;

      // Hook to single-valued data.
      BaseFab<Real>& dataReg = data.getSingleValuedFAB();

      // Component loop -- we do all components.
      for (int comp = 0; comp < numComp; comp++) {

        // Regular kernel.
        auto regularKernel = [&](const IntVect& iv) -> void {
          dataReg(iv, comp) = 1. / dataReg(iv, comp);
        };

        // Irregular kernel.
        auto irregularKernel = [&](const FaceIndex& face) -> void {
          data(face, comp) = 1. / data(face, comp);
        };

        // Run the kernels.
        BoxLoops::loop(facebox, regularKernel);
        BoxLoops::loop(faceit, irregularKernel);
      }
    }
  }
}

void
DataOps::kappaSum(Real& a_mass, const LevelData<EBCellFAB>& a_lhs, const int a_comp)
{
  CH_TIME("DataOps::kappaSum");

  CH_assert(a_lhs.nComp() > a_comp);

  a_mass = 0.;

  const DisjointBoxLayout& dbl = a_lhs.disjointBoxLayout();

  for (DataIterator dit(dbl); dit.ok(); ++dit) {
    const EBCellFAB& lhs    = a_lhs[dit()];
    const FArrayBox& lhsReg = lhs.getFArrayBox();

    const Box      cellbox = dbl[dit()];
    const EBISBox& ebisbox = lhs.getEBISBox();
    const EBGraph& ebgraph = ebisbox.getEBGraph();

    auto regularKernel = [&](const IntVect& iv) -> void {
      if (ebisbox.isRegular(iv)) {
        a_mass += lhsReg(iv, a_comp);
      }
    };

    auto irregularKernel = [&](const VolIndex& vof) -> void {
      a_mass += ebisbox.volFrac(vof) * lhs(vof, a_comp);
    };

    VoFIterator vofit(ebisbox.getIrregIVS(cellbox), ebgraph);

    BoxLoops::loop(cellbox, regularKernel);
    BoxLoops::loop(vofit, irregularKernel);
  }

  a_mass = ParallelOps::sum(a_mass);
}

void
DataOps::kappaScale(EBAMRCellData& a_data) noexcept
{
  CH_TIME("DataOps::kappaScale(EBAMRCellData");

  for (int lvl = 0; lvl < a_data.size(); lvl++) {
    DataOps::kappaScale(*a_data[lvl]);
  }
}

void
DataOps::kappaScale(LevelData<EBCellFAB>& a_data) noexcept
{
  CH_TIME("DataOps::kappaScale(LD<EBCellFAB>)");

  const DisjointBoxLayout& dbl = a_data.disjointBoxLayout();
  const DataIterator&      dit = dbl.dataIterator();

  const int nbox = dit.size();
#pragma omp parallel for schedule(runtime)
  for (int mybox = 0; mybox < nbox; mybox++) {
    const DataIndex& din = dit[mybox];

    EBCellFAB& data = a_data[din];

    const Box      cellBox = dbl[din];
    const EBISBox& ebisbox = data.getEBISBox();
    const EBGraph& ebgraph = ebisbox.getEBGraph();

    VoFIterator vofit(ebisbox.getIrregIVS(cellBox), ebgraph);

    for (int comp = 0; comp < a_data.nComp(); comp++) {

      auto irregularKernel = [&](const VolIndex& vof) -> void {
        data(vof, comp) *= ebisbox.volFrac(vof);
      };

      BoxLoops::loop(vofit, irregularKernel);
    }
  }
}

void
DataOps::kappaScale(MFAMRCellData& a_data) noexcept
{
  CH_TIME("DataOps::kappaScale(MFAMRCellData");

  for (int lvl = 0; lvl < a_data.size(); lvl++) {
    DataOps::kappaScale(*a_data[lvl]);
  }
}

void
DataOps::kappaScale(LevelData<MFCellFAB>& a_data) noexcept
{
  CH_TIME("DataOps::kappaScale(LD<MFCellFAB>)");

  const DisjointBoxLayout& dbl = a_data.disjointBoxLayout();
  const DataIterator&      dit = dbl.dataIterator();

  const int nbox = dit.size();
#pragma omp parallel for schedule(runtime)
  for (int mybox = 0; mybox < nbox; mybox++) {
    const DataIndex& din = dit[mybox];

    MFCellFAB& mfdata = a_data[din];

    for (int iphase = 0; iphase < mfdata.numPhases(); iphase++) {
      EBCellFAB& data = mfdata.getPhase(iphase);

      const Box      cellBox = dbl[din];
      const EBISBox& ebisbox = data.getEBISBox();
      const EBGraph& ebgraph = ebisbox.getEBGraph();

      VoFIterator vofit(ebisbox.getIrregIVS(cellBox), ebgraph);

      for (int comp = 0; comp < data.nComp(); comp++) {

        auto irregularKernel = [&](const VolIndex& vof) -> void {
          data(vof, comp) *= ebisbox.volFrac(vof);
        };

        BoxLoops::loop(vofit, irregularKernel);
      }
    }
  }
}

void
DataOps::volumeScale(EBAMRCellData& a_data, const Vector<Real>& a_dx)
{
  CH_TIME("DataOps::volumeScale(EBAMRCellData, Vector<Real>");

  for (int lvl = 0; lvl < a_data.size(); lvl++) {
    DataOps::scale(*a_data[lvl], std::pow(a_dx[lvl], SpaceDim));
  }
}

void
DataOps::multiply(EBAMRCellData& a_lhs, const EBAMRCellData& a_rhs)
{
  CH_TIME("DataOps::multiply(EBAMRCellData)");

  for (int lvl = 0; lvl < a_lhs.size(); lvl++) {
    DataOps::multiply(*a_lhs[lvl], *a_rhs[lvl]);
  }
}

void
DataOps::multiply(LevelData<EBCellFAB>& a_lhs, const LevelData<EBCellFAB>& a_rhs)
{
  CH_TIME("DataOps::multiply(LD<EBCellFAB>)");

  for (DataIterator dit = a_lhs.dataIterator(); dit.ok(); ++dit) {
    a_lhs[dit()] *= a_rhs[dit()];
  }
}

void
DataOps::multiply(EBAMRFluxData& a_lhs, const EBAMRFluxData& a_rhs)
{
  CH_TIME("DataOps::multiply(EBAMRFluxData)");

  for (int lvl = 0; lvl < a_lhs.size(); lvl++) {
    DataOps::multiply(*a_lhs[lvl], *a_rhs[lvl]);
  }
}

void
DataOps::multiply(LevelData<EBFluxFAB>& a_lhs, const LevelData<EBFluxFAB>& a_rhs)
{
  CH_TIME("DataOps::multiply(LD<EBFluxFAB>)");

  for (DataIterator dit = a_lhs.dataIterator(); dit.ok(); ++dit) {
    a_lhs[dit()] *= a_rhs[dit()];
  }
}

void
DataOps::multiply(EBAMRIVData& a_lhs, const EBAMRIVData& a_rhs)
{
  CH_TIME("DataOps::multiply(EBAMRIVData)");

  for (int lvl = 0; lvl < a_lhs.size(); lvl++) {
    DataOps::multiply(*a_lhs[lvl], *a_rhs[lvl]);
  }
}

void
DataOps::multiply(LevelData<BaseIVFAB<Real>>& a_lhs, const LevelData<BaseIVFAB<Real>>& a_rhs)
{
  CH_TIME("DataOps::multiply(LD<BaseIVFAB>)");

  const int ncomp = a_lhs.nComp();

  for (DataIterator dit = a_lhs.dataIterator(); dit.ok(); ++dit) {
    BaseIVFAB<Real>&       lhs     = a_lhs[dit()];
    const BaseIVFAB<Real>& rhs     = a_rhs[dit()];
    const EBGraph&         ebgraph = lhs.getEBGraph();
    const IntVectSet&      ivs     = lhs.getIVS() & rhs.getIVS();

    // Kernel space
    VoFIterator vofit(ivs, ebgraph);

    // Kernel
    auto kernel = [&](const VolIndex& vof) -> void {
      for (int comp = 0; comp < ncomp; comp++) {
        lhs(vof, comp) *= rhs(vof, comp);
      }
    };

    BoxLoops::loop(vofit, kernel);
  }
}

void
DataOps::multiplyScalar(EBAMRCellData& a_lhs, const EBAMRCellData& a_rhs)
{
  CH_TIME("DataOps::multiplyScalar(EBAMRCellData)");

  for (int lvl = 0; lvl < a_lhs.size(); lvl++) {
    DataOps::multiplyScalar(*a_lhs[lvl], *a_rhs[lvl]);
  }
}

void
DataOps::multiplyScalar(LevelData<EBCellFAB>& a_lhs, const LevelData<EBCellFAB>& a_rhs)
{
  CH_TIME("DataOps::multiplyScalar(LD<EBCellFAB>)");

  CH_assert(a_rhs.nComp() == 1);

  for (DataIterator dit = a_lhs.dataIterator(); dit.ok(); ++dit) {
    EBCellFAB&       lhs = a_lhs[dit()];
    const EBCellFAB& rhs = a_rhs[dit()];

    for (int comp = 0; comp < lhs.nComp(); comp++) {
      lhs.mult(rhs, 0, comp, 1);
    }
  }
}

void
DataOps::multiplyScalar(EBAMRIVData& a_lhs, const EBAMRIVData& a_rhs)
{
  CH_TIME("DataOps::multiplyScalar(EBAMRIVData)");

  for (int lvl = 0; lvl < a_lhs.size(); lvl++) {
    DataOps::multiplyScalar(*a_lhs[lvl], *a_rhs[lvl]);
  }
}

void
DataOps::multiplyScalar(LevelData<BaseIVFAB<Real>>& a_lhs, const LevelData<BaseIVFAB<Real>>& a_rhs)
{
  CH_TIME("DataOps::multiplyScalar(LD<BaseIVFAB>)");

  CH_assert(a_rhs.nComp() == 1);

  const int ncomp = a_lhs.nComp();

  for (DataIterator dit = a_lhs.dataIterator(); dit.ok(); ++dit) {
    BaseIVFAB<Real>&       lhs     = a_lhs[dit()];
    const BaseIVFAB<Real>& rhs     = a_rhs[dit()];
    const EBGraph&         ebgraph = lhs.getEBGraph();
    const IntVectSet&      ivs     = lhs.getIVS();

    VoFIterator vofit(ivs, ebgraph);

    auto kernel = [&](const VolIndex& vof) -> void {
      for (int comp = 0; comp < ncomp; comp++) {
        lhs(vof, comp) *= rhs(vof, 0);
      }
    };

    BoxLoops::loop(vofit, kernel);
  }
}

Real
DataOps::norm(const LevelData<EBCellFAB>& a_data, const int a_p, const int a_comp)
{
  CH_TIME("DataOps::norm");

  Real L = 0.0;

  const DisjointBoxLayout& dbl = a_data.disjointBoxLayout();

  for (DataIterator dit(dbl); dit.ok(); ++dit) {
    const EBCellFAB& data    = a_data[dit()];
    const FArrayBox& dataReg = data.getFArrayBox();

    const Box      cellBox = dbl[dit()];
    const EBISBox& ebisbox = data.getEBISBox();
    const EBGraph& ebgraph = ebisbox.getEBGraph();

    VoFIterator vofit(ebisbox.getIrregIVS(cellBox), ebgraph);

    if (a_p == 0) {
      auto regularKernel = [&](const IntVect& iv) -> void {
        if (ebisbox.isRegular(iv)) {
          L = std::max(L, std::abs(dataReg(iv, a_comp)));
        }
      };

      auto irregularKernel = [&](const VolIndex& vof) -> void {
        L = std::max(L, std::abs(data(vof, a_comp)));
      };

      BoxLoops::loop(cellBox, regularKernel);
      BoxLoops::loop(vofit, irregularKernel);
    }
    else if (a_p > 0) {
      auto regularKernel = [&](const IntVect& iv) -> void {
        if (ebisbox.isRegular(iv)) {
          L += std::pow(std::abs(dataReg(iv, a_comp)), a_p);
        }
      };

      auto irregularKernel = [&](const VolIndex& vof) -> void {
        L += std::pow(std::abs(data(vof, a_comp)), a_p);
      };

      BoxLoops::loop(cellBox, regularKernel);
      BoxLoops::loop(vofit, irregularKernel);
    }
  }

  if (a_p == 0) {
    L = ParallelOps::max(L);
  }
  else if (a_p > 0) {
    L = ParallelOps::sum(L);
  }
  else {
    MayDay::Error("DataOps::norm -- norm must be 'a_p >= 0'");
  }

  return L;
}

void
DataOps::scale(MFAMRCellData& a_lhs, const Real& a_scale) noexcept
{
  CH_TIME("DataOps::scale(MFAMRCellData)");

  for (int lvl = 0; lvl < a_lhs.size(); lvl++) {
    DataOps::scale(*a_lhs[lvl], a_scale);
  }
}

void
DataOps::scale(LevelData<MFCellFAB>& a_lhs, const Real& a_scale) noexcept

{
  CH_TIME("DataOps::scale(LD<MFCellFAB>)");

  const DisjointBoxLayout& dbl = a_lhs.disjointBoxLayout();
  const DataIterator&      dit = dbl.dataIterator();

  const int nbox = dit.size();
#pragma omp parallel for schedule(runtime)
  for (int mybox = 0; mybox < nbox; mybox++) {
    const DataIndex& din = dit[mybox];

    a_lhs[din].mult(a_scale);
  }
}

void
DataOps::scale(MFAMRFluxData& a_lhs, const Real& a_scale)
{
  CH_TIME("DataOps::scale(MFAMRFluxData)");

  for (int lvl = 0; lvl < a_lhs.size(); lvl++) {
    DataOps::scale(*a_lhs[lvl], a_scale);
  }
}

void
DataOps::scale(LevelData<MFFluxFAB>& a_lhs, const Real& a_scale)
{
  CH_TIME("DataOps::scale(LD<MFFluxFAB>)");

  for (DataIterator dit = a_lhs.dataIterator(); dit.ok(); ++dit) {
    for (int iphase = 0; iphase < a_lhs[dit()].numPhases(); iphase++) {
      for (int dir = 0; dir < SpaceDim; dir++) {
        EBFaceFAB& lhs = a_lhs[dit()].getPhase(iphase)[dir];

        lhs *= a_scale;
      }
    }
  }
}

void
DataOps::scale(EBAMRIVData& a_lhs, const Real& a_scale)
{
  CH_TIME("DataOps::scale(EBAMRIVData)");

  for (int lvl = 0; lvl < a_lhs.size(); lvl++) {
    DataOps::scale(*a_lhs[lvl], a_scale);
  }
}

void
DataOps::scale(EBAMRCellData& a_lhs, const Real a_scale) noexcept
{
  CH_TIME("DataOps::scale(EBAMRCellData)");

  for (int lvl = 0; lvl < a_lhs.size(); lvl++) {
    DataOps::scale(*a_lhs[lvl], a_scale);
  }
}

void
DataOps::scale(LevelData<EBCellFAB>& a_lhs, const Real a_scale) noexcept
{
  CH_TIME("DataOps::scale(LD<EBCellFAB>)");

  const DisjointBoxLayout& dbl = a_lhs.disjointBoxLayout();
  const DataIterator&      dit = dbl.dataIterator();

  const int nbox = dit.size();
#pragma omp parallel for schedule(runtime)
  for (int mybox = 0; mybox < nbox; mybox++) {
    const DataIndex& din = dit[mybox];

    a_lhs[din].mult(a_scale);
  }
}

void
DataOps::scale(EBAMRFluxData& a_lhs, const Real a_scale)
{
  CH_TIME("DataOps::scale(EBAMRFluxData))");

  for (int lvl = 0; lvl < a_lhs.size(); lvl++) {
    DataOps::scale(*a_lhs[lvl], a_scale);
  }
}

void
DataOps::scale(LevelData<EBFluxFAB>& a_lhs, const Real a_scale)
{
  CH_TIME("DataOps::scale(LD<EBFluxFAB>)");

  const DisjointBoxLayout& dbl = a_lhs.disjointBoxLayout();

  for (DataIterator dit(dbl); dit.ok(); ++dit) {
    for (int dir = 0; dir < SpaceDim; dir++) {
      a_lhs[dit()][dir] *= a_scale;
    }
  }
}

void
DataOps::scale(LevelData<BaseIVFAB<Real>>& a_lhs, const Real& a_scale)
{
  CH_TIME("DataOps::scale(LD<BaseIVFAB>)");

  for (DataIterator dit = a_lhs.dataIterator(); dit.ok(); ++dit) {
    BaseIVFAB<Real>& lhs = a_lhs[dit()];

    VoFIterator vofit(lhs.getIVS(), lhs.getEBGraph());

    auto kernel = [&](const VolIndex& vof) -> void {
      for (int comp = 0; comp < a_lhs.nComp(); comp++) {
        lhs(vofit(), comp) *= a_scale;
      }
    };

    BoxLoops::loop(vofit, kernel);
  }
}

void
DataOps::setCoveredValue(EBAMRCellData& a_lhs, const int a_comp, const Real a_value)
{
  CH_TIME("DataOps::setCoveredValue(EBAMRCellData)");

  for (int lvl = 0; lvl < a_lhs.size(); lvl++) {
    DataOps::setCoveredValue(*a_lhs[lvl], a_comp, a_value);
  }
}

void
DataOps::setCoveredValue(LevelData<EBCellFAB>& a_lhs, const int a_comp, const Real a_value)
{
  CH_TIME("DataOps::setCoveredValue(LD<EBCellFAB>)");

  const DisjointBoxLayout& dbl = a_lhs.disjointBoxLayout();

  for (DataIterator dit(dbl); dit.ok(); ++dit) {
    EBCellFAB& data    = a_lhs[dit()];
    FArrayBox& dataReg = data.getFArrayBox();

    const Box      cellBox = dbl[dit()];
    const EBISBox& ebisbox = data.getEBISBox();

    auto regularKernel = [&](const IntVect& iv) -> void {
      if (ebisbox.isCovered(iv)) {
        dataReg(iv, a_comp) = a_value;
      }
    };

    BoxLoops::loop(cellBox, regularKernel);
  }
}

void
DataOps::setCoveredValue(EBAMRCellData& a_lhs, const Real a_value)
{
  CH_TIME("DataOps::setCoveredValue(EBAMRCellData, Real)");

  for (int lvl = 0; lvl < a_lhs.size(); lvl++) {
    DataOps::setCoveredValue(*a_lhs[lvl], a_value);
  }
}

void
DataOps::setCoveredValue(LevelData<EBCellFAB>& a_lhs, const Real a_value)
{
  CH_TIME("DataOps::setCoveredValue(LD<EBCellFAB>, Real)");

  for (int comp = 0; comp < a_lhs.nComp(); comp++) {
    DataOps::setCoveredValue(a_lhs, comp, a_value);
  }
}

void
DataOps::setCoveredValue(EBAMRFluxData& a_lhs, const int a_comp, const Real a_value) noexcept
{
  CH_TIME("DataOps::setCoveredValue(EBAMRFluxData, int, Real)");

  for (int lvl = 0; lvl < a_lhs.size(); lvl++) {
    DataOps::setCoveredValue(*a_lhs[lvl], a_comp, a_value);
  }
}

void
DataOps::setCoveredValue(LevelData<EBFluxFAB>& a_lhs, const int a_comp, const Real a_value) noexcept
{
  CH_TIME("DataOps::setCoveredValue(LD<EBFluxFAB>, int, Real)");

  const DisjointBoxLayout& dbl = a_lhs.disjointBoxLayout();
  const DataIterator&      dit = dbl.dataIterator();

  const int nbox = dit.size();
#pragma omp parallel for schedule(runtime)
  for (int mybox = 0; mybox < nbox; mybox++) {
    const DataIndex& din = dit[mybox];

    for (int dir = 0; dir < SpaceDim; dir++) {
      EBFaceFAB& lhs = a_lhs[din][dir];

      lhs.setCoveredFaceVal(a_value, a_comp);
    }
  }
}

void
DataOps::setCoveredValue(EBAMRFluxData& a_lhs, const Real a_value) noexcept
{
  CH_TIME("DataOps::setCoveredValue(EBAMRFluxData, Real)");

  for (int lvl = 0; lvl < a_lhs.size(); lvl++) {
    DataOps::setCoveredValue(*a_lhs[lvl], a_value);
  }
}

void
DataOps::setCoveredValue(LevelData<EBFluxFAB>& a_lhs, const Real a_value) noexcept
{
  CH_TIME("DataOps::setCoveredValue(LD<EBFluxFAB>, Real)");

  for (int comp = 0; comp < a_lhs.nComp(); comp++) {
    DataOps::setCoveredValue(a_lhs, comp, a_value);
  }
}

void
DataOps::setInvalidValue(EBAMRCellData& a_lhs, const Vector<int>& a_refRat, const Real a_value)
{
  CH_TIME("DataOps::setInvalidValud(EBAMRCellData, Vector<int>, Real)");

  const int finestLevel = a_lhs.size() - 1;

  for (int lvl = finestLevel; lvl > 0; lvl--) {
    LevelData<EBCellFAB>&       coarLD = *a_lhs[lvl - 1];
    const LevelData<EBCellFAB>& fineLD = *a_lhs[lvl];

    const DisjointBoxLayout& dblCoar = coarLD.disjointBoxLayout();
    const DisjointBoxLayout& dblFine = fineLD.disjointBoxLayout();

    const int nComp = coarLD.nComp();

    for (DataIterator dit(dblCoar); dit.ok(); ++dit) {
      EBCellFAB& coarData = coarLD[dit()];
      const Box  cellBox  = dblCoar[dit()];

      const EBISBox& ebisBox = coarData.getEBISBox();
      const EBGraph& ebGraph = ebisBox.getEBGraph();

      for (LayoutIterator lit = dblFine.layoutIterator(); lit.ok(); ++lit) {
        const Box fineBox = dblFine[lit()];
        const Box coFiBox = coarsen(fineBox, a_refRat[lvl - 1]);

        const Box overlapBox = cellBox & coFiBox;

        if (!overlapBox.isEmpty()) {

          // Irregular kernel region.
          VoFIterator vofit(IntVectSet(overlapBox), ebGraph);

          // Regular and covered cells' kernel.
          BaseFab<Real>& coarFAB = coarData.getSingleValuedFAB();

          // Do all components.
          for (int comp = 0; comp < nComp; comp++) {

            // Kernel called for all cells.
            auto regularKernel = [&](const IntVect& iv) -> void {
              coarFAB(iv, comp) = a_value;
            };

            // Kernel called for irregular cells.
            auto irregularKernel = [&](const VolIndex& vof) -> void {
              for (int comp = 0; comp < nComp; comp++) {
                coarData(vof, comp) = a_value;
              }
            };

            // Execute kernels.
            BoxLoops::loop(overlapBox, regularKernel);
            BoxLoops::loop(vofit, irregularKernel);
          }
        }
      }
    }
  }
}

void
DataOps::setValue(MFAMRCellData&                             a_lhs,
                  const std::function<Real(const RealVect)>& a_function,
                  const RealVect                             a_probLo,
                  const Vector<Real>&                        a_dx,
                  const int                                  a_comp)
{
  CH_TIME("DataOps::setValue(MFAMRCellData, std::function)");

  for (int lvl = 0; lvl < a_lhs.size(); lvl++) {
    DataOps::setValue(*a_lhs[lvl], a_function, a_probLo, a_dx[lvl], a_comp);
  }
}

void
DataOps::setValue(LevelData<MFCellFAB>&                      a_lhs,
                  const std::function<Real(const RealVect)>& a_function,
                  const RealVect                             a_probLo,
                  const Real                                 a_dx,
                  const int                                  a_comp)
{
  CH_TIME("DataOps::setValue(LD<MFCellFAB>, std::function)");

  const DisjointBoxLayout& dbl = a_lhs.disjointBoxLayout();

  for (DataIterator dit(dbl); dit.ok(); ++dit) {

    MFCellFAB& lhs = a_lhs[dit()];

    for (int i = 0; i < lhs.numPhases(); i++) {
      EBCellFAB&     phaseData    = lhs.getPhase(i);
      BaseFab<Real>& phaseDataFAB = phaseData.getSingleValuedFAB();

      // Kernel regions
      const Box         box     = phaseData.box();
      const EBISBox&    ebisbox = phaseData.getEBISBox();
      const EBGraph&    ebgraph = ebisbox.getEBGraph();
      const IntVectSet& irreg   = ebisbox.getIrregIVS(box);
      VoFIterator       vofit(irreg, ebgraph);

      // Regular cells
      auto regularKernel = [&](const IntVect& iv) -> void {
        const RealVect pos = a_probLo + (0.5 * RealVect::Unit + RealVect(iv)) * a_dx;

        phaseDataFAB(iv, a_comp) = a_function(pos);
      };

      // Cut-cells.
      auto irregularKernel = [&](const VolIndex& vof) -> void {
        const IntVect& iv = vof.gridIndex();

        const RealVect pos = a_probLo + (0.5 * RealVect::Unit + RealVect(iv)) * a_dx;

        phaseData(vof, a_comp) = a_function(pos);
      };

      // Run kernels.
      BoxLoops::loop(box, regularKernel);
      BoxLoops::loop(vofit, irregularKernel);
    }
  }
}

void
DataOps::setValue(EBAMRCellData&                             a_lhs,
                  const std::function<Real(const RealVect)>& a_function,
                  const RealVect                             a_probLo,
                  const Vector<Real>&                        a_dx,
                  const int                                  a_comp)
{
  CH_TIME("DataOps::setValue(EBAMRCellData, std::function)");

  for (int lvl = 0; lvl < a_lhs.size(); lvl++) {
    DataOps::setValue(*a_lhs[lvl], a_function, a_probLo, a_dx[lvl], a_comp);
  }
}

void
DataOps::setValue(LevelData<EBCellFAB>&                      a_lhs,
                  const std::function<Real(const RealVect)>& a_function,
                  const RealVect                             a_probLo,
                  const Real                                 a_dx,
                  const int                                  a_comp)
{
  CH_TIME("DataOps::setValue(LD<EBCellFAB>, std::function)");

  const DisjointBoxLayout& dbl = a_lhs.disjointBoxLayout();

  for (DataIterator dit(dbl); dit.ok(); ++dit) {
    EBCellFAB&     lhs    = a_lhs[dit()];
    BaseFab<Real>& lhsFAB = lhs.getSingleValuedFAB();

    // Kernel regions.
    const Box         box     = lhs.box();
    const EBISBox&    ebisbox = lhs.getEBISBox();
    const EBGraph&    ebgraph = ebisbox.getEBGraph();
    const IntVectSet& irreg   = ebisbox.getIrregIVS(box);
    VoFIterator       vofit(irreg, ebgraph);

    // Regular cells
    auto regularKernel = [&](const IntVect& iv) -> void {
      const RealVect pos = a_probLo + (0.5 * RealVect::Unit + RealVect(iv)) * a_dx;

      lhsFAB(iv, a_comp) = a_function(pos);
    };

    auto irregularKernel = [&](const VolIndex& vof) -> void {
      const IntVect& iv = vof.gridIndex();

      const RealVect pos = a_probLo + (0.5 * RealVect::Unit + RealVect(iv)) * a_dx; // + ebisbox.centroid(vof)*a_dx;

      lhs(vof, a_comp) = a_function(pos);
    };

    // Run kernels.
    BoxLoops::loop(box, regularKernel);
    BoxLoops::loop(vofit, irregularKernel);
  }
}

void
DataOps::setValue(EBAMRFluxData&                             a_lhs,
                  const std::function<Real(const RealVect)>& a_function,
                  const RealVect                             a_probLo,
                  const Vector<Real>&                        a_dx,
                  const int                                  a_comp)
{
  CH_TIME("DataOps::setValue(EBAMRFluxData, std::function)");

  for (int lvl = 0; lvl < a_lhs.size(); lvl++) {
    DataOps::setValue(*a_lhs[lvl], a_function, a_probLo, a_dx[lvl], a_comp);
  }
}

void
DataOps::setValue(LevelData<EBFluxFAB>&                      a_lhs,
                  const std::function<Real(const RealVect)>& a_function,
                  const RealVect                             a_probLo,
                  const Real                                 a_dx,
                  const int                                  a_comp)
{
  CH_TIME("DataOps::setValue(LD<EBFluxFAB>, std::function)");

  const DisjointBoxLayout& dbl = a_lhs.disjointBoxLayout();

  for (DataIterator dit(dbl); dit.ok(); ++dit) {
    for (int dir = 0; dir < SpaceDim; dir++) {
      EBFaceFAB&     lhs    = a_lhs[dit()][dir];
      BaseFab<Real>& lhsFAB = lhs.getSingleValuedFAB();

      // Kernel regions.
      const Box         box     = lhs.getCellRegion();
      const EBISBox&    ebisbox = lhs.getEBISBox();
      const EBGraph&    ebgraph = ebisbox.getEBGraph();
      const IntVectSet& irreg   = ebisbox.getIrregIVS(box);
      const Box         facebox = surroundingNodes(box, dir);
      FaceIterator      faceit(irreg, ebgraph, dir, FaceStop::SurroundingWithBoundary);

      // Regular cells
      auto regularKernel = [&](const IntVect& iv) -> void {
        const RealVect pos = a_probLo + RealVect(iv) * a_dx;

        lhsFAB(iv, a_comp) = a_function(pos);
      };

      auto irregularKernel = [&](const FaceIndex& face) -> void {
        const RealVect pos = a_probLo + Location::position(Location::Face::Center, face, ebisbox, a_dx);

        lhs(face, a_comp) = a_function(pos);
      };

      // Run the kernels.
      BoxLoops::loop(facebox, regularKernel);
      BoxLoops::loop(faceit, irregularKernel);
    }
  }
}

void
DataOps::setValue(EBAMRIVData&                               a_lhs,
                  const std::function<Real(const RealVect)>& a_function,
                  const RealVect                             a_probLo,
                  const Vector<Real>&                        a_dx,
                  const int                                  a_comp)
{
  CH_TIME("DataOps::setValue(EBAMRIVData, std::function)");

  for (int lvl = 0; lvl < a_lhs.size(); lvl++) {
    DataOps::setValue(*a_lhs[lvl], a_function, a_probLo, a_dx[lvl], a_comp);
  }
}

void
DataOps::setValue(LevelData<BaseIVFAB<Real>>&                a_lhs,
                  const std::function<Real(const RealVect)>& a_function,
                  const RealVect                             a_probLo,
                  const Real                                 a_dx,
                  const int                                  a_comp)
{
  CH_TIME("DataOps::setValue(LD<BaseIVFAB>, std::function)");

  // As we don't specify where the function should be evaluated, this routine sets a_lhs to be evaluated at the cell center.
  const DisjointBoxLayout& dbl = a_lhs.disjointBoxLayout();

  for (DataIterator dit(dbl); dit.ok(); ++dit) {
    BaseIVFAB<Real>& lhs = a_lhs[dit()];

    // Kernel region.
    const EBGraph&    ebgraph = lhs.getEBGraph();
    const IntVectSet& irreg   = lhs.getIVS();
    VoFIterator       vofit(irreg, ebgraph);

    // Irregular kernel.
    auto kernel = [&](const VolIndex& vof) {
      const IntVect  iv  = vof.gridIndex();
      const RealVect pos = a_probLo + (0.5 * RealVect::Unit + RealVect(iv)) * a_dx;

      lhs(vof, a_comp) = a_function(pos);
    };

    BoxLoops::loop(vofit, kernel);
  }
}

void
DataOps::setValue(EBAMRCellData&                                 a_lhs,
                  const std::function<RealVect(const RealVect)>& a_function,
                  const RealVect                                 a_probLo,
                  const Vector<Real>&                            a_dx)
{
  CH_TIME("DataOps::setValue(EBAMRCellData, std::function<RealVect>)");

  for (int lvl = 0; lvl < a_lhs.size(); lvl++) {
    DataOps::setValue(*a_lhs[lvl], a_function, a_probLo, a_dx[lvl]);
  }
}

void
DataOps::setValue(LevelData<EBCellFAB>&                          a_lhs,
                  const std::function<RealVect(const RealVect)>& a_function,
                  const RealVect                                 a_probLo,
                  const Real                                     a_dx)
{
  CH_TIME("DataOps::setValue(LD<EBCellFAB>, std::function<RealVect>)");

  CH_assert(a_lhs.nComp() == SpaceDim);

  const DisjointBoxLayout& dbl = a_lhs.disjointBoxLayout();

  for (DataIterator dit(dbl); dit.ok(); ++dit) {
    EBCellFAB&     lhs    = a_lhs[dit()];
    BaseFab<Real>& lhsFAB = lhs.getSingleValuedFAB();

    // Kernel regions.
    const Box         box     = lhs.box();
    const EBISBox&    ebisbox = lhs.getEBISBox();
    const EBGraph&    ebgraph = ebisbox.getEBGraph();
    const IntVectSet& irreg   = ebisbox.getIrregIVS(box);
    VoFIterator       vofit(irreg, ebgraph);

    // Regular kernel.
    auto regularKernel = [&](const IntVect& iv) -> void {
      const RealVect pos = a_probLo + (0.5 * RealVect::Unit + RealVect(iv)) * a_dx;
      const RealVect val = a_function(pos);

      for (int comp = 0; comp < SpaceDim; comp++) {
        lhsFAB(iv, comp) = val[comp];
      }
    };

    // Irregular cells
    auto irregularKernel = [&](const VolIndex& vof) -> void {
      const IntVect& iv = vof.gridIndex();

      const RealVect pos = a_probLo + (0.5 * RealVect::Unit + RealVect(iv)) * a_dx; // + ebisbox.centroid(vof)*a_dx;
      const RealVect val = a_function(pos);

      for (int comp = 0; comp < SpaceDim; comp++) {
        lhs(vof, comp) = val[comp];
      }
    };

    // Run the kernels.
    BoxLoops::loop(box, regularKernel);
    BoxLoops::loop(vofit, irregularKernel);
  }
}

void
DataOps::setValue(EBAMRCellData& a_data, const Real& a_value)
{
  CH_TIME("DataOps::setValue(EBAMRCellData, Real)");

  for (int lvl = 0; lvl < a_data.size(); lvl++) {
    DataOps::setValue(*a_data[lvl], a_value);
  }
}

void
DataOps::setValue(EBAMRCellData& a_lhs, const Real a_value, const int a_comp)
{
  CH_TIME("DataOps::setValue(EBAMRCellData, Real, int)");

  for (int lvl = 0; lvl < a_lhs.size(); lvl++) {
    DataOps::setValue(*a_lhs[lvl], a_value, a_comp);
  }
}

void
DataOps::setValue(LevelData<EBCellFAB>& a_lhs, const Real a_value, const int a_comp)
{
  CH_TIME("DataOps::setValue(LD<EBCellFAB>, Real, int)");

  for (DataIterator dit = a_lhs.dataIterator(); dit.ok(); ++dit) {
    a_lhs[dit()].setVal(a_comp, a_value);
  }
}

void
DataOps::setValue(LevelData<EBCellFAB>& a_lhs, const Real a_value)
{
  CH_TIME("DataOps::setValue(LD<EBCellFAB>, Real)");

  for (DataIterator dit = a_lhs.dataIterator(); dit.ok(); ++dit) {
    a_lhs[dit()].setVal(a_value);
  }
}

void
DataOps::setValue(LevelData<EBFluxFAB>& a_lhs, const Real a_value)
{
  CH_TIME("DataOps::setValue(LD<EBFluxFAB>, Real)");

  for (DataIterator dit = a_lhs.dataIterator(); dit.ok(); ++dit) {
    a_lhs[dit()].setVal(a_value);
  }
}

void
DataOps::setValue(LevelData<BaseIVFAB<Real>>& a_lhs, const Real a_value)
{
  CH_TIME("DataOps::setValue(LD<BaseIVFAB>, Real)");

  for (DataIterator dit = a_lhs.dataIterator(); dit.ok(); ++dit) {
    a_lhs[dit()].setVal(a_value);
  }
}

void
DataOps::setValue(EBAMRFluxData& a_data, const Real& a_value)
{
  CH_TIME("DataOps::setValue(EBAMRFluxData, Real)");

  for (int lvl = 0; lvl < a_data.size(); lvl++) {
    DataOps::setValue(*a_data[lvl], a_value);
  }
}

void
DataOps::setValue(EBAMRIVData& a_data, const Real& a_value)
{
  CH_TIME("DataOps::setValue(EBAMRIVData, Real)");

  for (int lvl = 0; lvl < a_data.size(); lvl++) {
    DataOps::setValue(*a_data[lvl], a_value);
  }
}

void
DataOps::setValue(MFAMRCellData& a_lhs, const Real& a_value) noexcept
{
  CH_TIME("DataOps::setValue(MFAMRCellData, Real)");

  for (int lvl = 0; lvl < a_lhs.size(); lvl++) {
    DataOps::setValue(*a_lhs[lvl], a_value);
  }
}

void
DataOps::setValue(LevelData<MFCellFAB>& a_lhs, const Real& a_value) noexcept
{
  CH_TIME("DataOps::setValue(LD<MFCellFAB>, Real)");

  const DataIterator& dit = a_lhs.dataIterator();

  const int nbox = dit.size();
#pragma omp parallel for schedule(runtime)
  for (int mybox = 0; mybox < nbox; mybox++) {
    const DataIndex& din = dit[mybox];

    a_lhs[din].setVal(a_value);
  }
}

void
DataOps::setValue(MFAMRFluxData& a_lhs, const Real& a_value)
{
  CH_TIME("DataOps::setValue(MFAMRFluxFAB, Real)");

  for (int lvl = 0; lvl < a_lhs.size(); lvl++) {
    DataOps::setValue(*a_lhs[lvl], a_value);
  }
}

void
DataOps::setValue(LevelData<MFFluxFAB>& a_lhs, const Real& a_value)
{
  CH_TIME("DataOps::setValue(LD<MFFluxFAB>, Real)");

  for (DataIterator dit = a_lhs.dataIterator(); dit.ok(); ++dit) {
    MFFluxFAB& lhs = a_lhs[dit()];
    lhs.setVal(a_value);
  }
}

void
DataOps::setValue(MFAMRIVData& a_lhs, const Real& a_value)
{
  CH_TIME("DataOps::setValue(MFAMRIVData, Real)");

  for (int lvl = 0; lvl < a_lhs.size(); lvl++) {
    DataOps::setValue(*a_lhs[lvl], a_value);
  }
}

void
DataOps::setValue(LevelData<MFBaseIVFAB>& a_lhs, const Real& a_value)
{
  CH_TIME("DataOps::setValue(LD<MFBaseIVFAB>, Real)");

  for (DataIterator dit = a_lhs.dataIterator(); dit.ok(); ++dit) {
    a_lhs[dit()].setVal(a_value);
  }
}

void
DataOps::setValue(EBAMRIFData& a_lhs, const Real a_value)
{
  CH_TIME("DataOps::setValue(EBAMRIFData, Real)");

  for (int lvl = 0; lvl < a_lhs.size(); lvl++) {
    DataOps::setValue(*a_lhs[lvl], a_value);
  }
}

void
DataOps::setValue(LevelData<DomainFluxIFFAB>& a_lhs, const Real a_value)
{
  CH_TIME("DataOps::setValue(LD<DomainFluxIFFAB>, Real)");

  for (DataIterator dit = a_lhs.dataIterator(); dit.ok(); ++dit) {
    DomainFluxIFFAB& lhs = a_lhs[dit()];
    for (SideIterator sit; sit.ok(); ++sit) {
      for (int dir = 0; dir < SpaceDim; dir++) {
        BaseIFFAB<Real>& fab = lhs(dir, sit());
        fab.setVal(a_value);
      }
    }
  }
}

void
DataOps::sum(Real& a_value)
{
  CH_TIME("DataOps::sum");

#ifdef CH_MPI
  Real cur    = a_value;
  Real tmp    = a_value;
  int  result = MPI_Allreduce(&cur, &tmp, 1, MPI_CH_REAL, MPI_SUM, Chombo_MPI::comm);
  if (result != MPI_SUCCESS) {
    MayDay::Error("DataOps::sum - communication error on Allreduce");
  }

  a_value = tmp;
#endif
}

void
DataOps::squareRoot(EBAMRFluxData& a_lhs)
{
  CH_TIME("DataOps::squareRoot(EBAMRFluxData)");

  for (int lvl = 0; lvl < a_lhs.size(); lvl++) {
    DataOps::squareRoot(*a_lhs[lvl]);
  }
}

void
DataOps::squareRoot(LevelData<EBFluxFAB>& a_lhs)
{
  CH_TIME("DataOps::squareRoot(LD<EBFluxFAB>)");

  for (DataIterator dit = a_lhs.dataIterator(); dit.ok(); ++dit) {
    const Box& box = a_lhs.disjointBoxLayout().get(dit());

    for (int dir = 0; dir < SpaceDim; dir++) {
      EBFaceFAB& lhs = a_lhs[dit()][dir];

      // Kernel regions.
      const Box         facebox = surroundingNodes(box, dir);
      const EBISBox&    ebisbox = lhs.getEBISBox();
      const EBGraph&    ebgraph = ebisbox.getEBGraph();
      const IntVectSet& ivs     = ebisbox.getIrregIVS(box);
      FaceIterator      faceit(ivs, ebgraph, dir, FaceStop::SurroundingWithBoundary);

      // Need a copy because regular kernel will invert cells also.
      EBFaceFAB cpy(ebisbox, box, dir, lhs.nComp());
      cpy.setVal(0.0);
      cpy += lhs;

      // Hook to single-valued data.
      BaseFab<Real>& lhs_reg = lhs.getSingleValuedFAB();

      // All comps
      for (int comp = 0; comp < lhs.nComp(); comp++) {

        // Regular kernel.
        auto regularKernel = [&](const IntVect& iv) -> void {
          lhs_reg(iv, comp) = sqrt(lhs_reg(iv, comp));
        };

        // Irregular kernel. Reaches into the cpy data holder because the regular kernel will have messed
        // with the data.
        auto irregularKernel = [&](const FaceIndex& face) -> void {
          lhs(face, comp) = sqrt(cpy(face, comp));
        };

        // Execute the kernels.
        BoxLoops::loop(facebox, regularKernel);
        BoxLoops::loop(faceit, irregularKernel);
      }
    }
  }
}

void
DataOps::squareRoot(MFAMRCellData& a_lhs)
{
  CH_TIME("DataOps::squareRoot(MFAMRCellData)");

  for (int lvl = 0; lvl < a_lhs.size(); lvl++) {
    DataOps::squareRoot(*a_lhs[lvl]);
  }
}

void
DataOps::squareRoot(LevelData<MFCellFAB>& a_lhs)
{
  CH_TIME("DataOps::squareRoot(LD<MFCellFAB>)");

  const DisjointBoxLayout& dbl = a_lhs.disjointBoxLayout();

  for (DataIterator dit(dbl); dit.ok(); ++dit) {

    MFCellFAB& lhs = a_lhs[dit()];

    for (int i = 0; i < lhs.numPhases(); i++) {
      EBCellFAB& phaseData    = lhs.getPhase(i);
      FArrayBox& phaseDataReg = phaseData.getFArrayBox();

      // Kernel regions
      const Box         box     = phaseData.box();
      const EBISBox&    ebisbox = phaseData.getEBISBox();
      const EBGraph&    ebgraph = ebisbox.getEBGraph();
      const IntVectSet& irreg   = ebisbox.getMultiCells(box);
      VoFIterator       vofit(irreg, ebgraph);

      // Regular cells
      for (int comp = 0; comp < phaseData.nComp(); comp++) {
        auto regularKernel = [&](const IntVect& iv) -> void {
          phaseDataReg(iv, comp) = sqrt(phaseDataReg(iv, comp));
        };

        // Cut-cells.
        auto irregularKernel = [&](const VolIndex& vof) -> void {
          phaseData(vof, comp) = sqrt(phaseData(vof, comp));
        };

        // Run kernels.
        BoxLoops::loop(box, regularKernel);
        BoxLoops::loop(vofit, irregularKernel);
      }
    }
  }
}

void
DataOps::vectorLength(EBAMRCellData& a_lhs, const EBAMRCellData& a_rhs)
{
  CH_TIME("DataOps::vectorLength(EBAMRCellData)");

  for (int lvl = 0; lvl < a_lhs.size(); lvl++) {
    DataOps::vectorLength(*a_lhs[lvl], *a_rhs[lvl]);
  }
}

void
DataOps::vectorLength(LevelData<EBCellFAB>& a_lhs, const LevelData<EBCellFAB>& a_rhs)
{
  CH_TIME("DataOps::vectorLength(LD<EBCellFAB>");

  CH_assert(a_lhs.nComp() == 1);
  CH_assert(a_rhs.nComp() == SpaceDim);

  for (DataIterator dit = a_lhs.dataIterator(); dit.ok(); ++dit) {
    EBCellFAB&       lhs = a_lhs[dit()];
    const Box&       box = a_lhs.disjointBoxLayout().get(dit());
    const EBCellFAB& rhs = a_rhs[dit()];

    DataOps::vectorLength(lhs, rhs, box);
  }
}

void
DataOps::vectorLength(EBCellFAB& a_lhs, const EBCellFAB& a_rhs, const Box& a_box)
{
  CH_TIME("DataOps::vectorLength(EBCellFAB)");

  CH_assert(a_lhs.nComp() == 1);
  CH_assert(a_rhs.nComp() == SpaceDim);

  // Component in a_lhs that put the data into.
  constexpr int comp = 0;

  // Mask for skipping computation on covered cells
  const EBISBox& ebisbox = a_lhs.getEBISBox();
  EBCellFAB      coveredMask(ebisbox, a_box, 1);
  coveredMask.setVal(1.0);
  coveredMask.setCoveredCellVal(-1.0, 0);

  // Kernel regions
  VoFIterator vofit(ebisbox.getIrregIVS(a_box), ebisbox.getEBGraph());

  // Hooks to single-valued data.
  BaseFab<Real>&       lhsReg = a_lhs.getSingleValuedFAB();
  const BaseFab<Real>& rhsReg = a_rhs.getSingleValuedFAB();
  const BaseFab<Real>& mask   = coveredMask.getSingleValuedFAB();

  auto regularKernel = [&](const IntVect& iv) -> void {
    lhsReg(iv, comp) = 0.0;

    if (mask(iv, comp) > 0.0) {
      for (int dir = 0; dir < SpaceDim; dir++) {
        lhsReg(iv, comp) += rhsReg(iv, dir) * rhsReg(iv, dir);
      }

      lhsReg(iv, comp) = sqrt(lhsReg(iv, comp));
    }
  };

  // Irregular kernel. Same as the above.
  auto irregularKernel = [&](const VolIndex& vof) -> void {
    a_lhs(vof, comp) = 0.;

    for (int i = 0; i < SpaceDim; i++) {
      a_lhs(vof, comp) += a_rhs(vof, i) * a_rhs(vof, i);
    }

    a_lhs(vof, comp) = sqrt(a_lhs(vof, comp));
  };

  // Run the kernels
  BoxLoops::loop(a_box, regularKernel);
  BoxLoops::loop(vofit, irregularKernel);
}

void
DataOps::vectorLength2(EBAMRCellData& a_lhs, const EBAMRCellData& a_rhs)
{
  CH_TIME("DataOps::vectorLength2(EBAMRCellData)");

  for (int lvl = 0; lvl < a_lhs.size(); lvl++) {
    DataOps::vectorLength2(*a_lhs[lvl], *a_rhs[lvl]);
  }
}

void
DataOps::vectorLength2(LevelData<EBCellFAB>& a_lhs, const LevelData<EBCellFAB>& a_rhs)
{
  CH_TIME("DataOps::vectorLength2(LD<EBCellFAB>)");

  CH_assert(a_lhs.nComp() == 1);
  CH_assert(a_rhs.nComp() == SpaceDim);

  for (DataIterator dit = a_lhs.dataIterator(); dit.ok(); ++dit) {
    EBCellFAB&       lhs = a_lhs[dit()];
    const Box&       box = a_lhs.disjointBoxLayout().get(dit());
    const EBCellFAB& rhs = a_rhs[dit()];

    DataOps::vectorLength2(lhs, rhs, box);
  }
}

void
DataOps::vectorLength2(EBCellFAB& a_lhs, const EBCellFAB& a_rhs, const Box& a_box)
{
  CH_TIME("DataOps::vectorLength2(EBCellFAB)");

  CH_assert(a_lhs.nComp() == 1);
  CH_assert(a_rhs.nComp() == SpaceDim);

  // Component in a_lhs that put the data into.
  constexpr int comp = 0;

  // Mask for skipping computation on covered cells
  const EBISBox& ebisbox = a_lhs.getEBISBox();
  EBCellFAB      coveredMask(ebisbox, a_box, 1);
  coveredMask.setVal(1.0);
  coveredMask.setCoveredCellVal(-1.0, 0);

  // Kernel regions
  VoFIterator vofit(ebisbox.getIrregIVS(a_box), ebisbox.getEBGraph());

  // Hooks to single-valued data.
  BaseFab<Real>&       lhsReg = a_lhs.getSingleValuedFAB();
  const BaseFab<Real>& rhsReg = a_rhs.getSingleValuedFAB();
  const BaseFab<Real>& mask   = coveredMask.getSingleValuedFAB();

  auto regularKernel = [&](const IntVect& iv) -> void {
    lhsReg(iv, comp) = 0.0;

    if (mask(iv, comp) > 0.0) {
      for (int dir = 0; dir < SpaceDim; dir++) {
        lhsReg(iv, comp) += rhsReg(iv, dir) * rhsReg(iv, dir);
      }
    }
  };

  // Irregular kernel. Same as the above.
  auto irregularKernel = [&](const VolIndex& vof) -> void {
    a_lhs(vof, comp) = 0.;

    for (int i = 0; i < SpaceDim; i++) {
      a_lhs(vof, comp) += a_rhs(vof, i) * a_rhs(vof, i);
    }
  };

  // Run the kernels
  BoxLoops::loop(a_box, regularKernel);
  BoxLoops::loop(vofit, irregularKernel);
}

void
DataOps::computeMinValidBox(RealVect& a_lo, RealVect& a_hi, const RealVect a_normal, const RealVect a_centroid)
{
  CH_TIME("DataOps::computeMinValidBox");

  // TLDR: A stupid routine. The below code shifts planes until we "hit" the EB, but we
  //       should be able to compute up with a way better method of doing this.

  const int num_segments = 10;

  // Default values
  a_lo = -0.5 * RealVect::Unit;
  a_hi = 0.5 * RealVect::Unit;

  for (int dir = 0; dir < SpaceDim; dir++) {
    for (SideIterator sit; sit.ok(); ++sit) {
      const RealVect plane_normal = (sit() == Side::Lo) ? BASISREALV(dir) : -BASISREALV(dir);
      const RealVect plane_point  = RealVect::Zero - 0.5 * plane_normal; // Center point on plane
      const RealVect base_shift   = plane_normal / (1.0 * num_segments);

#if CH_SPACEDIM == 2
      Vector<RealVect> corners(2);
      const int        otherDir = (dir + 1) % SpaceDim;
      corners[0]                = plane_point - 0.5 * RealVect(BASISV(otherDir));
      corners[1]                = plane_point + 0.5 * RealVect(BASISV(otherDir));
#elif CH_SPACEDIM == 3
      Vector<RealVect> corners(4);
      const int        otherDir1 = (dir + 1) % SpaceDim;
      const int        otherDir2 = (dir + 2) % SpaceDim;
      corners[0]                 = plane_point - 0.5 * RealVect(BASISV(otherDir1)) - 0.5 * RealVect(BASISV(otherDir2));
      corners[1]                 = plane_point - 0.5 * RealVect(BASISV(otherDir1)) + 0.5 * RealVect(BASISV(otherDir2));
      corners[2]                 = plane_point + 0.5 * RealVect(BASISV(otherDir1)) - 0.5 * RealVect(BASISV(otherDir2));
      corners[3]                 = plane_point + 0.5 * RealVect(BASISV(otherDir1)) + 0.5 * RealVect(BASISV(otherDir2));
#endif

      // Shift corners in direction plane_normal with length base_shift. Keep track of the total
      // displacement of the plane.
      RealVect shift_vector = RealVect::Zero;
      bool     allInside    = DataOps::allCornersInsideEb(corners, a_normal, a_centroid);

      int numIter = 0;

      while (allInside && numIter < num_segments) {

        // Shift the corners
        DataOps::shiftCorners(corners, base_shift);
        shift_vector += base_shift;

        // Check if shifted corners are inside EB
        allInside = DataOps::allCornersInsideEb(corners, a_normal, a_centroid);

        // If they are, we can change some components of a_lo
        if (allInside) {
          if (sit() == Side::Lo) {
            a_lo[dir] = -0.5 + shift_vector[dir];
          }
          else if (sit() == Side::Hi) {
            a_hi[dir] = 0.5 + shift_vector[dir];
          }
        }

        numIter++;
      }
    }
  }
}

bool
DataOps::allCornersInsideEb(const Vector<RealVect>& a_corners, const RealVect a_normal, const RealVect a_centroid)
{
  CH_TIME("DataOps::allCornersInsideEb");

  bool ret = true;

  // If any point it outside the EB, i.e. inside the domain boundary, return false.
  for (int i = 0; i < a_corners.size(); i++) {
    if (a_normal.dotProduct(a_corners[i] - a_centroid) > 0.0) {
      ret = false;
    }
  }

  return ret;
}

void
DataOps::shiftCorners(Vector<RealVect>& a_corners, const RealVect& a_distance)
{
  CH_TIME("DataOps::shiftCorners");

  for (int i = 0; i < a_corners.size(); i++) {
    a_corners[i] += a_distance;
  }
}

#include <CD_NamespaceFooter.H><|MERGE_RESOLUTION|>--- conflicted
+++ resolved
@@ -443,7 +443,6 @@
 }
 
 void
-<<<<<<< HEAD
 DataOps::axby(LevelData<EBCellFAB>&       a_lhs,
               const LevelData<EBCellFAB>& a_x,
               const LevelData<EBCellFAB>& a_y,
@@ -460,7 +459,7 @@
     const DataIndex& din = dit[mybox];
 
     a_lhs[din].axby(a_x[din], a_y[din], a_a, a_b);
-=======
+
 DataOps::compute(EBAMRCellData& a_data, const std::function<Real(const Real a_cellValue)>& a_func) noexcept
 {
   CH_TIME("DataOps::compute(EBAMRCellData, std::function)");
@@ -503,7 +502,6 @@
       BoxLoops::loop(box, regularKernel);
       BoxLoops::loop(vofit, irregularKernel);
     }
->>>>>>> c9fb69d1
   }
 }
 
