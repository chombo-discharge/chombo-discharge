--- conflicted
+++ resolved
@@ -148,7 +148,6 @@
                     const ProblemDomain&        a_domain);
 
   /*!
-<<<<<<< HEAD
     @brief Compute lhs = a * x + b * y
     @param[out] a_lhs Result
     @param[in] a_x First FAB
@@ -162,7 +161,8 @@
        const LevelData<EBCellFAB>& a_y,
        const Real                  a_a,
        const Real                  a_b) noexcept;
-=======
+
+  /*!
     @brief Compute a new value given the old cell value. 
     @details Useful for quickly calculating a cell value as e.g. exp(x) where the original data was only x
     @param[inout] a_data Input data
@@ -179,7 +179,6 @@
   */
   static void
   compute(LevelData<EBCellFAB>& a_data, const std::function<Real(const Real a_cellValue)>& a_func) noexcept;
->>>>>>> c9fb69d1
 
   /*!
     @brief Compote the cell-wise dot product between two data holders. 
