/* chombo-discharge
 * Copyright © 2021 SINTEF Energy Research.
 * Please refer to Copyright.txt and LICENSE in the chombo-discharge root directory.
 */

/*!
  @file   CD_DataOps.H
  @brief  Agglomeration of useful data operations
  @author Robert Marskar
*/

#ifndef CD_DataOps_H
#define CD_DataOps_H

// Std includes

// Our includes
#include <CD_EBAMRData.H>
#include <CD_MFInterfaceFAB.H>
#include <CD_NamespaceHeader.H>

/*!
  @brief Agglomeration of useful data operations.
  @note All methods in this class assumes that data are allocated over the same realm. If you are trying to do something across realms, you need to copy
  the data onto realms that lie on the same data holders first!.
*/
class DataOps {
public:

  /*!
    @brief Set value in an MFInterfaceFAB data holder
    @param[in] a_lhs   Data holder
    @param[in] a_value Value to set
  */
  template <typename T>
  static void setValue(LevelData<MFInterfaceFAB<T> >& a_lhs, const T& a_value);

  /*!
    @brief Sign function. Returns +/- if the value is > 0 or < 0
    @param[in] a_value Value to evaluate. 
  */
  template <typename T>
  static int sgn(const T a_value);

  /*!
    @brief Routine which computes the average of a cell-centered quantity on faces for the normal component only.
    @param[out] a_faceData Face data. Must have one component. 
    @param[in]  a_cellData Cell data. Must have SpaceDim components. 
    @param[in]  a_domains  AMR domains.
    @note This routine also fills one tangential ghost face.
  */
  static void averageCellVectorToFaceScalar(EBAMRFluxData&               a_faceData,
					    const EBAMRCellData&         a_cellData,
					    const Vector<ProblemDomain>& a_domains);

  /*!
    @brief Routine which computes the average of a cell-centered quantity on faces for the normal component only.
    @param[out] a_faceData Face data. Must have one component. 
    @param[in]  a_cellData Cell data. Must have SpaceDim components. 
    @param[in]  a_domain   Problem domain
    @note This routine also fills one tangential ghost face.
  */
  static void averageCellVectorToFaceScalar(LevelData<EBFluxFAB>&       a_faceData,
					    const LevelData<EBCellFAB>& a_cellData,
					    const ProblemDomain&        a_domain);

  /*!
    @brief Average all components of the cell-centered data to faces.
    @param[out] a_faceData Face data. 
    @param[in]  a_cellData Cell data. 
    @param[in]  a_domains  AMR domains.
    @note This does not fill "tangential" ghost faces (unlike averageCellVectorToFaceScalar)
  */
  static void averageCellToFace(EBAMRFluxData&               a_faceData,
				const EBAMRCellData&         a_cellData,
				const Vector<ProblemDomain>& a_domains);

  /*!
    @brief Average all components of the cell-centered data to faces.
    @param[out] a_faceData Face data. 
    @param[in]  a_cellData Cell data. 
    @param[in]  a_domain   Domain
    @note This does not fill "tangential" ghost faces (unlike averageCellVectorToFaceScalar)
  */  
  static void averageCellToFace(LevelData<EBFluxFAB>&       a_faceData,
				const LevelData<EBCellFAB>& a_cellData,
				const ProblemDomain&        a_domain);

  /*!
    @brief Average all components of face centered data to cell centers.
    @param[out] a_cellData Cell data. 
    @param[int] a_faceData Face data. 
    @param[in]  a_domains  AMR domains.
    @note Only valid cells are filled (not ghost cells)
  */  
  static void averageFaceToCell(EBAMRCellData&               a_cellData,
				const EBAMRFluxData&         a_fluxData,
				const Vector<ProblemDomain>& a_domains);

  /*!
    @brief Average all components of face centered data to cell centers.
    @param[out] a_cellData Cell data. 
    @param[int] a_faceData Face data. 
    @param[in]  a_domains  Domain
    @note Only valid cells are filled (not ghost cells)
  */    
  static void averageFaceToCell(LevelData<EBCellFAB>&       a_cellData,
				const LevelData<EBFluxFAB>& a_fluxData,
				const ProblemDomain&        a_domain);

  /*!
    @brief Compote the cell-wise dot product between two data holders. 
    @param[out] a_result Result. Holds the dot product in each cell.
    @param[in]  a_data1 First data holder.
    @param[in]  a_data2 Other data holder.
    @note The input data data1 and data2 must have the same number of input components. Summation is done over all components (does not have to be SpaceDim).
  */
  static void dotProduct(MFAMRCellData& a_result, const MFAMRCellData& a_data1, const MFAMRCellData& a_data2);

  /*!
    @brief Compote the cell-wise dot product between two data holders. 
    @details This calls the single-phase dotProduct patch versions with EBCellFABs on each phase.
    @param[out] a_result Result. Holds the dot product in each cell.
    @param[in]  a_data1 First data holder.
    @param[in]  a_data2 Other data holder.
    @note The input data data1 and data2 must have the same number of input components. Summation is done over all components (does not have to be SpaceDim).
  */  
  static void dotProduct(LevelData<MFCellFAB>& a_result, const LevelData<MFCellFAB>& a_data1, const LevelData<MFCellFAB>& a_data2);

  /*!
    @brief Compote the cell-wise dot product between two data holders. 
    @param[out] a_result Result. Holds the dot product in each cell.
    @param[in]  a_data1 First data holder.
    @param[in]  a_data2 Other data holder.
    @note The input data data1 and data2 must have the same number of input components. Summation is done over all components (does not have to be SpaceDim).
  */    
  static void dotProduct(EBAMRCellData& a_result, const EBAMRCellData& a_data1, const EBAMRCellData& a_data2);

  /*!
    @brief Compote the cell-wise dot product between two data holders. 
    @param[out] a_result Result. Holds the dot product in each cell.
    @param[in]  a_data1 First data holder.
    @param[in]  a_data2 Other data holder.
    @note The input data data1 and data2 must have the same number of input components. Summation is done over all components (does not have to be SpaceDim).
  */      
  static void dotProduct(LevelData<EBCellFAB>& a_result, const LevelData<EBCellFAB>& a_data1, const LevelData<EBCellFAB>& a_data2);

  /*!
    @brief Compote the cell-wise dot product between two data holders. 
    @param[out] a_result Result. Holds the dot product in each cell.
    @param[in]  a_data1 First data holder.
    @param[in]  a_data2 Other data holder.
    @note The input data data1 and data2 must have the same number of input components. Summation is done over all components (does not have to be SpaceDim).
  */      
  static void dotProduct(EBCellFAB& a_result, const EBCellFAB& a_data1, const EBCellFAB& a_data2, const Box& a_box);

  /*!
    @brief Function which increments data in the form a_lhs = a_lhs + a_rhs*a_scale for all components. 
    @param[inout] a_lhs   Data to be incremented.
    @param[in]    a_rhs   Incrementation.
    @param[in]    a_scale Scale factor.
  */
  static void incr(MFAMRCellData& a_lhs, const MFAMRCellData& a_rhs, const Real a_scale);

  /*!
    @brief Function which increments data in the form a_lhs = a_lhs + a_rhs*a_scale for all components. 
    @param[inout] a_lhs   Data to be incremented.
    @param[in]    a_rhs   Incrementation.
    @param[in]    a_scale Scale factor.
  */  
  static void incr(LevelData<MFCellFAB>& a_lhs, const LevelData<MFCellFAB>& a_rhs, const Real a_scale);

  /*!
    @brief Function which increments data in the form a_lhs = a_lhs + a_rhs*a_scale for all components. 
    @param[inout] a_lhs   Data to be incremented.
    @param[in]    a_rhs   Incrementation.
    @param[in]    a_scale Scale factor.
  */  
  static void incr(EBAMRCellData& a_lhs, const EBAMRCellData& a_rhs, const Real& a_scale);

  /*!
    @brief Function which increments data in the form a_lhs = a_lhs + a_rhs*a_scale for all components. 
    @param[inout] a_lhs   Data to be incremented.
    @param[in]    a_rhs   Incrementation.
    @param[in]    a_scale Scale factor.
  */  
  static void incr(LevelData<EBCellFAB>& a_lhs, const LevelData<EBCellFAB>& a_rhs, const Real& a_scale);

  /*!
    @brief Function which increments data in the form a_lhs = a_lhs + a_rhs*a_scale for all components. 
    @param[inout] a_lhs   Data to be incremented.
    @param[in]    a_rhs   Incrementation.
    @param[in]    a_scale Scale factor.
  */    
  static void incr(EBAMRFluxData& a_lhs, const EBAMRFluxData& a_rhs, const Real& a_scale);

  /*!
    @brief Function which increments data in the form a_lhs = a_lhs + a_rhs*a_scale for all components. 
    @param[inout] a_lhs   Data to be incremented.
    @param[in]    a_rhs   Incrementation.
    @param[in]    a_scale Scale factor.
  */    
  static void incr(LevelData<EBFluxFAB>& a_lhs, const LevelData<EBFluxFAB>& a_rhs, const Real& a_scale);  

  /*!
    @brief Function which increments data in the form a_lhs = a_lhs + a_rhs*a_scale for all components. 
    @param[inout] a_lhs   Data to be incremented.
    @param[in]    a_rhs   Incrementation.
    @param[in]    a_scale Scale factor.
  */    
  static void incr(EBFluxFAB& a_lhs, const EBFluxFAB& a_rhs, const Real& a_scale);

  /*!
    @brief Function which increments data in the form a_lhs = a_lhs + a_rhs*a_scale for all components. 
    @param[inout] a_lhs   Data to be incremented.
    @param[in]    a_rhs   Incrementation.
    @param[in]    a_scale Scale factor.
  */      
  static void incr(EBAMRIVData& a_lhs, const EBAMRIVData& a_rhs, const Real& a_scale);

    /*!
    @brief Function which increments data in the form a_lhs = a_lhs + a_rhs*a_scale for all components. 
    @param[inout] a_lhs   Data to be incremented.
    @param[in]    a_rhs   Incrementation.
    @param[in]    a_scale Scale factor.
  */      
  static void incr(LevelData<BaseIVFAB<Real> >& a_lhs, const LevelData<BaseIVFAB<Real> >& a_rhs, const Real& a_scale);

  /*!
    @brief Function which increments data in the form a_lhs = a_lhs + a_rhs*a_scale for all components. 
    @param[inout] a_lhs   Data to be incremented.
    @param[in]    a_rhs   Incrementation.
    @param[in]    a_scale Scale factor.
  */  
  static void incr(EBAMRIFData& a_lhs, const EBAMRIFData& a_rhs, const Real& a_scale);

  /*!
    @brief Function which increments data in the form a_lhs = a_lhs + a_rhs*a_scale for all components. 
    @param[inout] a_lhs   Data to be incremented.
    @param[in]    a_rhs   Incrementation.
    @param[in]    a_scale Scale factor.
  */    
  static void incr(LevelData<DomainFluxIFFAB>& a_lhs, const LevelData<DomainFluxIFFAB>& a_rhs, const Real& a_scale);

  /*!
    @brief Function which increments data in the form a_lhs = a_lhs + a_rhs*a_scale for all components. 
    @details This versions only adds irregular data from an EBAMRIVFAB. It ignores regular cells. 
    @param[inout] a_lhs   Data to be incremented.
    @param[in]    a_rhs   Incrementation.
    @param[in]    a_scale Scale factor.
  */
  static void incr(EBAMRCellData& a_lhs, const EBAMRIVData& a_rhs, const Real a_scale);

  /*!
    @brief Function which increments data in the form a_lhs = a_lhs + a_rhs*a_scale for all components. 
    @details This versions only adds irregular data from an EBAMRIVFAB. It ignores regular cells. 
    @param[inout] a_lhs   Data to be incremented.
    @param[in]    a_rhs   Incrementation.
    @param[in]    a_scale Scale factor.
  */  
  static void incr(LevelData<EBCellFAB>& a_lhs, const LevelData<BaseIVFAB<Real> >& a_rhs, const Real a_scale);

  /*!
    @brief Function which increments data in the form a_lhs = a_lhs + a_rhs*a_scale for all components. 
    @details This versions only adds irregular data form an EBCellFAB to an BaseIVFAB. It ignores regular cells. 
    @param[inout] a_lhs   Data to be incremented.
    @param[in]    a_rhs   Incrementation.
    @param[in]    a_scale Scale factor.
  */  
  static void incr(EBAMRIVData& a_lhs, const EBAMRCellData& a_rhs, const Real a_scale);
  
  /*!
    @brief Function which increments data in the form a_lhs = a_lhs + a_rhs*a_scale for all components. 
    @details This versions only adds irregular data form an EBCellFAB to an BaseIVFAB. It ignores regular cells. 
    @param[inout] a_lhs   Data to be incremented.
    @param[in]    a_rhs   Incrementation.
    @param[in]    a_scale Scale factor.
  */  
  static void incr(LevelData<BaseIVFAB<Real> >& a_lhs, const LevelData<EBCellFAB>& a_rhs, const Real a_scale);

  /*!
    @brief Copy data from one data holder to another.
    @param[out] a_dst Destination data holder
    @param[in ] a_src Source data holder
  */
  static void copy(MFAMRCellData& a_dst, const MFAMRCellData& a_src);

  /*!
    @brief Copy data from one data holder to another.
    @param[out] a_dst Destination data holder
    @param[in ] a_src Source data holder
  */  
  static void copy(EBAMRCellData& a_dst, const EBAMRCellData& a_src);

  /*!
    @brief Copy data from one data holder to another.
    @param[out] a_dst Destination data holder
    @param[in ] a_src Source data holder
  */  
  static void copy(EBAMRIVData& a_dst, const EBAMRIVData& a_src);

  /*!
    @brief Divide one data holder by another. Does specified components.
    @param[inout] a_lhs Data to be divided
    @param[in]    a_rhs Divisor.
    @param[in]    a_lhsComp Destination data component
    @param[in]    a_rhsComp Source data component
  */
  static void divide(EBAMRCellData& a_lhs, const EBAMRCellData& a_rhs, const int a_lhsComp, const int a_rhsComp);

  /*!
    @brief Divide one data holder by another. Does specified components.
    @param[inout] a_lhs Data to be divided
    @param[in]    a_rhs Divisor.
    @param[in]    a_lhsComp Destination data component
    @param[in]    a_rhsComp Source data component
  */  
  static void divide(LevelData<EBCellFAB>& a_lhs, const LevelData<EBCellFAB>& a_rhs, const int a_lhsComp, const int a_rhsComp);

  /*!
    @brief Divide all components in a data holder by a scalar value
    @param[inout] a_lhs Data to be divided
    @param[in]    a_rhs Divisor. Must have exactly one component. 
  */
  static void divideByScalar(EBAMRCellData& a_lhs, const EBAMRCellData& a_rhs);

  /*!
    @brief Divide all components in a data holder by a scalar value
    @param[inout] a_lhs Data to be divided
    @param[in]    a_rhs Divisor. Must have exactly one component. 
  */  
  static void divideByScalar(LevelData<EBCellFAB>& a_lhs, const LevelData<EBCellFAB>& a_rhs);

  /*!
    @brief Divide data. If the denominator is zero, set the value to a fallback option
    @param[inout] a_numerator   Dividend
    @param[in]    a_denominator Divisor
    @param[in]    a_fallback    Fallback value in case denominator is zero.
  */
  static void divideFallback(EBAMRCellData& a_numerator, const EBAMRCellData& a_denominator, const Real a_fallback);

  /*!
    @brief Divide data. If the denominator is zero, set the value to a fallback option
    @param[inout] a_numerator   Dividend
    @param[in]    a_denominator Divisor
    @param[in]    a_fallback    Fallback value in case denominator is zero.
    @note Does all components. 
  */
  static void divideFallback(LevelData<EBCellFAB>& a_numerator, const LevelData<EBCellFAB>& a_denominator, const Real a_fallback);

  /*!
    @brief Divide data. If the denominator is zero, set the value to a fallback option
    @param[inout] a_numerator   Dividend
    @param[in]    a_denominator Divisor
    @param[in]    a_fallback    Fallback data
  */
  static void divideFallback(EBAMRCellData& a_numerator, const EBAMRCellData& a_denominator, const EBAMRCellData& a_fallback);

  /*!
    @brief Divide data. If the denominator is zero, set the value to a fallback option
    @param[inout] a_numerator   Dividend
    @param[in]    a_denominator Divisor
    @param[in]    a_fallback    Fallback data
    @note Does all components. 
  */
  static void divideFallback(LevelData<EBCellFAB>& a_numerator, const LevelData<EBCellFAB>& a_denominator, const LevelData<EBCellFAB>& a_fallback);  

  /*!
    @brief Floor values in data holder. This sets all values below a_value to a_value
    @param[inout] a_lhs Data to be floored.
    @param[in]    a_value Floor value
    @note Also floors ghost cells. 
  */
  static void floor(EBAMRCellData& a_lhs, const Real a_value);

  /*!
    @brief Floor values in data holder. This sets all values below a_value to a_value
    @param[inout] a_lhs Data to be floored.
    @param[in]    a_value Floor value
    @note Also floors ghost cells. 
  */  
  static void floor(LevelData<EBCellFAB>& a_lhs, const Real a_value);

  /*!
    @brief Floor values in data holder. This sets all values below a_value to a_value
    @param[inout] a_lhs Data to be floored.
    @param[in]    a_value Floor value
    @note Also floors ghost cells. 
  */    
  static void floor(EBAMRIVData& a_lhs, const Real a_value);

  /*!
    @brief Floor values in data holder. This sets all values below a_value to a_value
    @param[inout] a_lhs Data to be floored.
    @param[in]    a_value Floor value
    @note Also floors ghost cells. 
  */      
  static void floor(LevelData<BaseIVFAB<Real> >& a_lhs, const Real a_value); 

  /*!
    @brief Get maximum and minimum value of specified component
    @param[out] a_max  Maximum value
    @param[out] a_min  Minium value
    @param[in]  a_data Cell-centered data
    @param[in]  a_comp Component
    @note This does the calculation over all levels, including grids that is covered by other grids. 
  */
  static void getMaxMin(Real& max, Real& min, EBAMRCellData& a_data, const int a_comp);

  /*!
    @brief Get maximum and minimum value of specified component
    @param[out] a_max  Maximum value
    @param[out] a_min  Minium value
    @param[in]  a_data Cell-centered data
    @param[in]  a_comp Component
  */  
  static void getMaxMin(Real& max, Real& min, LevelData<EBCellFAB>& a_data, const int a_comp);

  /*!
    @brief Get maximum and minimum value. Assumes single-component data.
    @param[out] a_max  Maximum value
    @param[out] a_min  Minium value
    @param[in]  a_data Cell-centered data
    @note This does the calculation over all levels, including grids that is covered by other grids. 
  */
  static void getMaxMin(Vector<Real>& a_max, Vector<Real>& a_min, Vector<EBAMRCellData>& a_data);

  /*!
    @brief Get maximum and minimum value of normed data.
    @param[out] a_max  Maximum value
    @param[out] a_min  Minium value
    @param[in]  a_data Cell-centered data
    @note This does the calculation over all levels, including grids that is covered by other grids. 
  */  
  static void getMaxMinNorm(Real& a_max, Real& a_min, EBAMRCellData& data);

  /*!
    @brief Get maximum and minimum value of normed data.
    @param[out] a_max  Maximum value
    @param[out] a_min  Minium value
    @param[in]  a_data Cell-centered data
  */ 
  static void getMaxMinNorm(Real& a_max, Real& a_min, LevelData<EBCellFAB>& data);

  /*!
    @brief Get maximum and minimum value of normed data.
    @param[out] a_max  Maximum value
    @param[out] a_min  Minium value
    @param[in]  a_data Cell-centered data
    @note This does the calculation over all levels, including grids that is covered by other grids. 
  */   
  static void getMaxMinNorm(Real& a_max, Real& a_min, EBAMRIVData& data);

    /*!
    @brief Get maximum and minimum value of normed data.
    @param[out] a_max  Maximum value
    @param[out] a_min  Minium value
    @param[in]  a_data Cell-centered data
  */ 
  static void getMaxMinNorm(Real& a_max, Real& a_min, LevelData<BaseIVFAB<Real> >& data);

  /*!
    @brief Invert data
    @param[inout] Data to be inverted. On output we have a_data = 1/a_data.
    @note Does all components and does not guard against division by zero.
  */
  static void invert(EBAMRFluxData& a_data);

  /*!
    @brief Invert data
    @param[inout] Data to be inverted. On output we have a_data = 1/a_data.
    @note Does all components and does not guard against division by zero.
  */  
  static void invert(LevelData<EBFluxFAB>& a_data);

  /*!
    @brief Invert data
    @param[inout] Data to be inverted. On output we have a_data = 1/a_data.
    @note Does all components and does not guard against division by zero.
  */  
  static void invert(EBFluxFAB& a_data);

  /*!
    @brief Compute the kappa-weighted sum of the input data. Assumes one component
    @param[out] a_mass Total mass, computed as kappa * lhs
    @param[in]  a_lhs  Cell data
  */
  static void kappaSum(Real& a_mass, const LevelData<EBCellFAB>& a_lhs);

  /*!
    @brief Scale data by volume fraction
    @param[inout] a_data Data to be scaled. On output we have a_data = kappa * a_data
  */
  static void kappaScale(EBAMRCellData& a_data);

  /*!
    @brief Scale data by volume fraction
    @param[inout] a_data Data to be scaled. On output we have a_data = kappa * a_data
  */  
  static void kappaScale(LevelData<EBCellFAB>& a_data);

  /*!
    @brief Scale data by volume fraction
    @param[inout] a_data Data to be scaled. On output we have a_data = kappa * a_data
  */  
  static void kappaScale(MFAMRCellData& a_data);

  /*!
    @brief Scale data by volume fraction
    @param[inout] a_data Data to be scaled. On output we have a_data = kappa * a_data
  */  
  static void kappaScale(LevelData<MFCellFAB>& a_data);

  /*!
    @brief Multiply data holder by another data holder
    @param[inout] a_lhs Data to be multiplied
    @param[in]    a_rhs Multiplication factor
    @note Does all components
  */
  static void multiply(EBAMRCellData& a_lhs, const EBAMRCellData& a_rhs);

  /*!
    @brief Multiply data holder by another data holder
    @param[inout] a_lhs Data to be multiplied
    @param[in]    a_rhs Multiplication factor
    @note Does all components
  */  
  static void multiply(LevelData<EBCellFAB>& a_lhs, const LevelData<EBCellFAB>& a_rhs);

  /*!
    @brief Multiply data holder by another data holder
    @param[inout] a_lhs Data to be multiplied
    @param[in]    a_rhs Multiplication factor
    @note Does all components
  */  
  static void multiply(EBAMRFluxData& a_lhs, const EBAMRFluxData& a_rhs);

  /*!
    @brief Multiply data holder by another data holder
    @param[inout] a_lhs Data to be multiplied
    @param[in]    a_rhs Multiplication factor
    @note Does all components
  */  
  static void multiply(LevelData<EBFluxFAB>& a_lhs, const LevelData<EBFluxFAB>& a_rhs);

  /*!
    @brief Multiply data holder by another data holder
    @param[inout] a_lhs Data to be multiplied
    @param[in]    a_rhs Multiplication factor
    @note Does all components
  */  
  static void multiply(EBAMRIVData& a_lhs, const EBAMRIVData& a_rhs);

  /*!
    @brief Multiply data holder by another data holder
    @param[inout] a_lhs Data to be multiplied
    @param[in]    a_rhs Multiplication factor
    @note Does all components
  */  
  static void multiply(LevelData<BaseIVFAB<Real> >& a_lhs, const LevelData<BaseIVFAB<Real> >& a_rhs);

  /*!
    @brief Multiply data holder by another data holder
    @param[inout] a_lhs Data to be multiplied
    @param[in]    a_rhs Multiplication factor
    @note This multiplies all components in a_lhs with the single component in a_rhs
  */  
  static void multiplyScalar(EBAMRCellData& a_lhs, const EBAMRCellData& a_rhs);

  /*!
    @brief Multiply data holder by another data holder
    @param[inout] a_lhs Data to be multiplied
    @param[in]    a_rhs Multiplication factor
    @note This multiplies all components in a_lhs with the single component in a_rhs
  */    
  static void multiplyScalar(LevelData<EBCellFAB>& a_lhs, const LevelData<EBCellFAB>& a_rhs);

  /*!
    @brief Multiply data holder by another data holder
    @param[inout] a_lhs Data to be multiplied
    @param[in]    a_rhs Multiplication factor
    @note This multiplies all components in a_lhs with the single component in a_rhs
  */    
  static void multiplyScalar(EBAMRIVData& a_lhs, const EBAMRIVData& a_rhs);

  /*!
    @brief Multiply data holder by another data holder
    @param[inout] a_lhs Data to be multiplied
    @param[in]    a_rhs Multiplication factor
    @note This multiplies all components in a_lhs with the single component in a_rhs
  */    
  static void multiplyScalar(LevelData<BaseIVFAB<Real> >& a_lhs, const LevelData<BaseIVFAB<Real> >& a_rhs);

  /*!
    @brief Compute specified norm of data. Calls EBLevelDataOps
    @param[out] a_norm   Norm
    @param[in]  a_data   Data to compute the norm of
    @param[in]  a_domain Domain
    @param[in]  a_data   Norm factor, e.g. a_p = 2 => squared norm. 
  */
  static void norm(Real& a_norm, const LevelData<EBCellFAB>& a_data, const ProblemDomain& a_domain, const int a_p);

  /*!
    @brief General addition operator for adding together data. The user can choose which components to add. 
    @param[inout] a_lhs     Output data component
    @param[inout] a_rhs     Data to be added to a_lhs
    @param[in]    a_srcComp Component in a_rhs to add from.
    @param[in]    a_dstComp Component in a_lhs to add into.
    @param[in]    a_numComp Number of components to add. 
    @note This will add a_lhs(a_dstComp + icomp) += a_rhs(a_srcComp + icomp) for icomp = 0,1,2,..numComp-1.
  */
  static void plus(EBAMRCellData& a_lhs, const EBAMRCellData& a_rhs, const int a_srcComp, const int a_dstComp, const int a_numComp);

  /*!
    @brief General addition operator for adding together data. The user can choose which components to add. 
    @param[inout] a_lhs     Output data component
    @param[inout] a_rhs     Data to be added to a_lhs
    @param[in]    a_srcComp Component in a_rhs to add from.
    @param[in]    a_dstComp Component in a_lhs to add into.
    @param[in]    a_numComp Number of components to add. 
    @note This will add a_lhs(a_dstComp + icomp) += a_rhs(a_srcComp + icomp) for icomp = 0,1,2,..numComp-1.
  */  
  static void plus(LevelData<EBCellFAB>& a_lhs, const LevelData<EBCellFAB>& a_rhs, const int a_srcComp, const int a_dstComp, const int a_numComp);  

  /*!
    @brief Scale data by factor
    @param[inout] a_lhs   Data to be scaled
    @param[in]    a_scale Scaling factor
  */
  static void scale(MFAMRCellData& a_lhs, const Real& a_scale);

  /*!
    @brief Scale data by factor
    @param[inout] a_lhs   Data to be scaled
    @param[in]    a_scale Scaling factor
  */  
  static void scale(LevelData<MFCellFAB>& a_lhs, const Real& a_scale);

  /*!
    @brief Scale data by factor
    @param[inout] a_lhs   Data to be scaled
    @param[in]    a_scale Scaling factor
  */  
  static void scale(MFAMRFluxData& a_lhs, const Real& a_scale);

  /*!
    @brief Scale data by factor
    @param[inout] a_lhs   Data to be scaled
    @param[in]    a_scale Scaling factor
  */  
  static void scale(LevelData<MFFluxFAB>& a_lhs, const Real& a_scale);  

  /*!
    @brief Scale data by factor
    @param[inout] a_lhs   Data to be scaled
    @param[in]    a_scale Scaling factor
  */  
  static void scale(EBAMRIVData& a_lhs, const Real& a_scale);

  /*!
    @brief Scale data by factor
    @param[inout] a_lhs   Data to be scaled
    @param[in]    a_scale Scaling factor
  */  
  static void scale(EBAMRCellData& a_lhs, const Real a_scale);

  /*!
    @brief Scale data by factor
    @param[inout] a_lhs   Data to be scaled
    @param[in]    a_scale Scaling factor
  */  
  static void scale(LevelData<EBCellFAB>& a_lhs, const Real a_scale);

  /*!
    @brief Scale data by factor
    @param[inout] a_lhs   Data to be scaled
    @param[in]    a_scale Scaling factor
  */  
  static void scale(EBAMRFluxData& a_lhs, const Real a_scale);

  /*!
    @brief Scale data by factor
    @param[inout] a_lhs   Data to be scaled
    @param[in]    a_scale Scaling factor
  */  
  static void scale(LevelData<BaseIVFAB<Real> >& a_lhs, const Real& a_scale);

  /*!
    @brief Set value in covered cells. Does specified component
    @param[inout] a_lhs   Input/output data. 
    @param[ino]   a_comp  Component to set
    @param[ino]   a_value Value to set
  */
  static void setCoveredValue(EBAMRCellData& a_lhs, const int a_comp, const Real a_value);

  /*!
    @brief Set value in covered cells. Does specified component
    @param[inout] a_lhs   Input/output data. 
    @param[ino]   a_comp  Component to set
    @param[ino]   a_value Value to set
  */  
  static void setCoveredValue(LevelData<EBCellFAB>& a_lhs, const int a_comp, const Real a_value);

  /*!
<<<<<<< HEAD
    @brief Polymorphic set value function. Takes a spatially varying function and sets the value in the specified component from that function.
    @param[out] a_lhs      Data to set
    @param[in]  a_function Function to use for setting the value. 
    @param[in]  a_probLo   Lower-left corner of physical domain. 
    @param[in]  a_dx       Grid resolutions
    @param[in]  a_comp     Component to set
    @note Uses a VofIterator everywhere to this might be slow!
  */
=======
    @brief Version of setCoveredValue which does all component
    @param[inout] a_lhs   Data 
    @param[in]    a_value Value in covered grid cells. 
  */
  static void setCoveredValue(EBAMRCellData& a_lhs, const Real a_value);

  /*!
    @brief Version of setCoveredValue which does all component
    @param[inout] a_lhs   Data 
    @param[in]    a_value Value in covered grid cells. 
  */  
  static void setCoveredValue(LevelData<EBCellFAB>& a_lhs, const Real a_value);

  /*!
    @brief Set value in cells that are covered by a finer grid.
    @param[inout] a_lhs    AMR data
    @param[in]    a_refRat Refinement ratios between levels.
    @param[in]    a_value  Value to set in cells covered by a finer grid. 
  */
  static void setInvalidValue(EBAMRCellData& a_lhs, const Vector<int>& a_refRat, const Real a_value);

>>>>>>> f22d5052
  static void setValue(MFAMRCellData& a_lhs, const std::function<Real(const RealVect)>& a_function, const RealVect a_probLo, const Vector<Real>& a_dx, const int a_comp);

  /*!
    @brief Polymorphic set value function. Takes a spatially varying function and sets the value in the specified component from that function.
    @param[out] a_lhs      Data to set
    @param[in]  a_function Function to use for setting the value. 
    @param[in]  a_probLo   Lower-left corner of physical domain. 
    @param[in]  a_dx       Grid resolutions
    @param[in]  a_comp     Component to set
    @note Uses a VofIterator everywhere to this might be slow!
  */  
  static void setValue(LevelData<MFCellFAB>& a_lhs, const std::function<Real(const RealVect)>& a_function, const RealVect a_probLo, const Real a_dx, const int a_comp);

  /*!
    @brief Polymorphic set value function. Takes a spatially varying function and sets the value in the specified component from that function.
    @param[out] a_lhs      Data to set
    @param[in]  a_function Function to use for setting the value. 
    @param[in]  a_probLo   Lower-left corner of physical domain. 
    @param[in]  a_dx       Grid resolutions
    @param[in]  a_comp     Component to set
    @note Uses a VofIterator everywhere to this might be slow!
  */    
  static void setValue(EBAMRCellData& a_lhs, const std::function<Real(const RealVect)>& a_function, const RealVect a_probLo, const Vector<Real>& a_dx, const int a_comp);

  /*!
    @brief Polymorphic set value function. Takes a spatially varying function and sets the value in the specified component from that function.
    @param[out] a_lhs      Data to set
    @param[in]  a_function Function to use for setting the value. 
    @param[in]  a_probLo   Lower-left corner of physical domain. 
    @param[in]  a_dx       Grid resolutions
    @param[in]  a_comp     Component to set
    @note Uses a VofIterator everywhere to this might be slow!
  */    
  static void setValue(LevelData<EBCellFAB>& a_lhs, const std::function<Real(const RealVect)>& a_function, const RealVect a_probLo, const Real a_dx, const int a_comp);
  
  /*!
    @brief Polymorphic set value function. Takes a spatially varying function and sets the value in the specified component from that function.
    @param[out] a_lhs      Data to set
    @param[in]  a_function Function to use for setting the value. 
    @param[in]  a_probLo   Lower-left corner of physical domain. 
    @param[in]  a_dx       Grid resolutions
    @param[in]  a_comp     Component to set
    @note Uses a VofIterator everywhere to this might be slow!
  */  
  static void setValue(EBAMRFluxData& a_lhs, const std::function<Real(const RealVect)>& a_function, const RealVect a_probLo, const Vector<Real>& a_dx, const int a_comp);

  /*!
    @brief Polymorphic set value function. Takes a spatially varying function and sets the value in the specified component from that function.
    @param[out] a_lhs      Data to set
    @param[in]  a_function Function to use for setting the value. 
    @param[in]  a_probLo   Lower-left corner of physical domain. 
    @param[in]  a_dx       Grid resolutions
    @param[in]  a_comp     Component to set
    @note Uses a VofIterator everywhere to this might be slow!
  */    
  static void setValue(LevelData<EBFluxFAB>& a_lhs, const std::function<Real(const RealVect)>& a_function, const RealVect a_probLo, const Real a_dx, const int a_comp);

  /*!
    @brief Polymorphic set value function. Takes a spatially varying function and sets the value in the specified component from that function.
    @param[out] a_lhs      Data to set
    @param[in]  a_function Function to use for setting the value. 
    @param[in]  a_probLo   Lower-left corner of physical domain. 
    @param[in]  a_dx       Grid resolutions
    @param[in]  a_comp     Component to set
    @note Uses a VofIterator everywhere to this might be slow!
  */    
  static void setValue(EBAMRIVData& a_lhs, const std::function<Real(const RealVect)>& a_function, const RealVect a_probLo, const Vector<Real>& a_dx, const int a_comp);

  /*!
    @brief Polymorphic set value function. Takes a spatially varying function and sets the value in the specified component from that function.
    @param[out] a_lhs      Data to set
    @param[in]  a_function Function to use for setting the value. 
    @param[in]  a_probLo   Lower-left corner of physical domain. 
    @param[in]  a_dx       Grid resolutions
    @param[in]  a_comp     Component to set
    @note Uses a VofIterator everywhere to this might be slow!
  */    
  static void setValue(LevelData<BaseIVFAB<Real> >& a_lhs, const std::function<Real(const RealVect)>& a_function, const RealVect a_probLo, const Real a_dx, const int a_comp);

  /*!
    @brief Polymorphic set value function. Assumes that a_lhs has SpaceDim components and sets all those components from the input function.
    @param[out] a_lhs      Data to set
    @param[in]  a_function Function to use for setting the value. 
    @param[in]  a_probLo   Lower-left corner of physical domain. 
    @param[in]  a_dx       Grid resolutions
    @param[in]  a_comp     Component to set
    @note Uses a VofIterator everywhere to this might be slow!
  */    
  static void setValue(EBAMRCellData& a_lhs, const std::function<RealVect(const RealVect)>& a_function, const RealVect a_probLo, const Vector<Real>& a_dx);

  /*!
    @brief Polymorphic set value function. Assumes that a_lhs has SpaceDim components and sets all those components from the input function.
    @param[out] a_lhs      Data to set
    @param[in]  a_function Function to use for setting the value. 
    @param[in]  a_probLo   Lower-left corner of physical domain. 
    @param[in]  a_dx       Grid resolutions
    @param[in]  a_comp     Component to set
    @note Uses a VofIterator everywhere to this might be slow!
  */      
  static void setValue(LevelData<EBCellFAB>& a_lhs, const std::function<RealVect(const RealVect)>& a_function, const RealVect a_probLo, const Real a_dx);

  /*!
    @brief Set value in data
    @param[out] a_lhs   Input/output data
    @param[in]  a_value Value to set
  */
  static void setValue(EBAMRCellData& a_lhs, const Real& a_value);

  /*!
    @brief Set value in data with specified component. 
    @param[out] a_lhs   Input/output data
    @param[in]  a_value Value to set
  */  
  static void setValue(EBAMRCellData& a_lhs, const Real a_value, const int a_comp);

  /*!
    @brief Set value in data with specified component. 
    @param[out] a_lhs   Input/output data
    @param[in]  a_value Value to set
  */  
  static void setValue(LevelData<EBCellFAB>& a_lhs, const Real a_value, const int a_comp);

  /*!
    @brief Set value in data
    @param[out] a_lhs   Input/output data
    @param[in]  a_value Value to set
  */  
  static void setValue(LevelData<EBCellFAB>& a_lhs, const Real a_value);

  /*!
    @brief Set value in data
    @param[out] a_lhs   Input/output data
    @param[in]  a_value Value to set
  */  
  static void setValue(LevelData<EBFluxFAB>& a_lhs, const Real a_value);

  /*!
    @brief Set value in data
    @param[out] a_lhs   Input/output data
    @param[in]  a_value Value to set
  */  
  static void setValue(LevelData<BaseIVFAB<Real> >& a_lhs, const Real a_value);

  /*!
    @brief Set value in data
    @param[out] a_lhs   Input/output data
    @param[in]  a_value Value to set
  */  
  static void setValue(EBAMRFluxData& a_lhs, const Real& a_value);

  /*!
    @brief Set value in data
    @param[out] a_lhs   Input/output data
    @param[in]  a_value Value to set
  */  
  static void setValue(EBAMRIVData& a_lhs, const Real& a_value);

  /*!
    @brief Set value in data
    @param[out] a_lhs   Input/output data
    @param[in]  a_value Value to set
  */  
  static void setValue(MFAMRCellData& a_lhs, const Real& a_value);

  /*!
    @brief Set value in data
    @param[out] a_lhs   Input/output data
    @param[in]  a_value Value to set
  */  
  static void setValue(LevelData<MFCellFAB>& a_lhs, const Real& a_value);

  /*!
    @brief Set value in data
    @param[out] a_lhs   Input/output data
    @param[in]  a_value Value to set
  */  
  static void setValue(MFAMRFluxData& a_lhs, const Real& a_value);

  /*!
    @brief Set value in data
    @param[out] a_lhs   Input/output data
    @param[in]  a_value Value to set
  */  
  static void setValue(LevelData<MFFluxFAB>& a_lhs, const Real& a_value);

  /*!
    @brief Set value in data
    @param[out] a_lhs   Input/output data
    @param[in]  a_value Value to set
  */  
  static void setValue(MFAMRIVData& a_lhs, const Real& a_value);

  /*!
    @brief Set value in data
    @param[out] a_lhs   Input/output data
    @param[in]  a_value Value to set
  */  
  static void setValue(LevelData<MFBaseIVFAB>& a_lhs, const Real& a_value);

  /*!
    @brief Set value in data
    @param[out] a_lhs   Input/output data
    @param[in]  a_value Value to set
  */  
  static void setValue(EBAMRIFData& a_lhs, const Real a_value);

  /*!
    @brief Set value in data
    @param[out] a_lhs   Input/output data
    @param[in]  a_value Value to set
  */  
  static void setValue(LevelData<DomainFluxIFFAB>& a_lhs, const Real a_value);

  /*!
    @brief Compute the sum of the input value.
    @param[inout] a_value On output, contains the sum of a_value over all MPI processes.
  */
  static void sum(Real& a_value);

  /*!
    @brief Compute the square root of the input data
    @param[inout] a_lhs On output, contains sqrt(a_lhs)
    @note Does not do ghosted faces. 
  */
  static void squareRoot(EBAMRFluxData& a_lhs);

  /*!
    @brief Compute the square root of the input data
    @param[inout] a_lhs On output, contains sqrt(a_lhs)
    @note Does not do ghosted faces. 
  */  
  static void squareRoot(LevelData<EBFluxFAB>& a_lhs);

  /*!
    @brief Compute the vector length of a data holder. Sets a_lhs = |a_rhs| where a_rhs contains SpaceDim components. 
    @param[out] a_lhs Vector length
    @param[in]  a_rhs Input vector
    @note a_lhs must have one component and a_rhs must have SpaceDim components. 
  */
  static void vectorLength(EBAMRCellData& a_lhs, const EBAMRCellData& a_rhs);

  /*!
    @brief Compute the vector length of a data holder. Sets a_lhs = |a_rhs| where a_rhs contains SpaceDim components. 
    @param[out] a_lhs Vector length
    @param[in]  a_rhs Input vector
    @note a_lhs must have one component and a_rhs must have SpaceDim components. 
  */  
  static void vectorLength(LevelData<EBCellFAB>& a_lhs, const LevelData<EBCellFAB>& a_rhs);

  /*!
    @brief Compute the vector length of a data holder. Sets a_lhs = |a_rhs| where a_rhs contains SpaceDim components. 
    @param[out] a_lhs Vector length.
    @param[in]  a_rhs Input vector.
    @param[in]  a_box Computation box.
    @note a_lhs must have one component and a_rhs must have SpaceDim components. 
  */  
  static void vectorLength(EBCellFAB& a_lhs, const EBCellFAB& a_rhs, const Box& box);

  /*!
    @brief Compute the squared vector length of a data holder. Sets a_lhs = |a_rhs|^2 where a_rhs contains SpaceDim components. 
    @param[out] a_lhs Vector length
    @param[in]  a_rhs Input vector
    @note a_lhs must have one component and a_rhs must have SpaceDim components. 
  */  
  static void vectorLength2(EBAMRCellData& a_lhs, const EBAMRCellData& a_rhs);

  /*!
    @brief Compute the squared vector length of a data holder. Sets a_lhs = |a_rhs|^2 where a_rhs contains SpaceDim components. 
    @param[out] a_lhs Vector length
    @param[in]  a_rhs Input vector
    @note a_lhs must have one component and a_rhs must have SpaceDim components. 
  */    
  static void vectorLength2(LevelData<EBCellFAB>& a_lhs, const LevelData<EBCellFAB>& a_rhs);

  /*!
    @brief Compute the squared vector length of a data holder. Sets a_lhs = |a_rhs|^2 where a_rhs contains SpaceDim components. 
    @param[out] a_lhs Vector length
    @param[in]  a_rhs Input vector
    @note a_lhs must have one component and a_rhs must have SpaceDim components. 
  */    
  static void vectorLength2(EBCellFAB& a_lhs, const EBCellFAB& a_rhs, const Box& box);

  /*!
    @brief Compute the tightest possible valid box around a cut-cell volume
    @param[out] a_lo       Low corner
    @param[out] a_hi       High corner
    @param[in]  a_normal   EB face normal
    @param[in]  a_centroid EB centroid
  */
  static void computeMinValidBox(RealVect& a_lo, RealVect& a_hi, const RealVect a_normal, const RealVect a_centroid);

  /*!
    @brief Check if all corners/points are inside an EB
    @param[out] a_corner   Corners
    @param[in]  a_normal   EB face normal
    @param[in]  a_centroid EB centroid
    @return Returns true if all points are inside the EB and false otherwise. 
  */  
  static bool allCornersInsideEb(const Vector<RealVect>& a_corners, const RealVect a_normal, const RealVect a_centroid);

  /*!
    @brief Shift pointes by a specified distance
    @details On output, every point in a_corners is shifted by a_distance. 
    @param[inout] a_corners  Points to be shifted
    @param[in]    a_distance Shift vector
  */
  static void shiftCorners(Vector<RealVect>& a_corners, const RealVect& a_distance);

  /*!
    @brief Apply a smoother filter to data. Relic of an ancient past and I don't even remember what it does. Soon to be deprecated.
    @param[out] a_lhs    Smoothed data
    @param[in]  a_rhs    Non-smoothed data
    @param[in]  a_stride Smoothing distance (number of cells)
    @param[in]  a_alpha  I don't even remember -- check DataOpsF.ChF to look into it. 
  */
  static void filterSmooth(EBAMRCellData& a_lhs, const EBAMRCellData& a_rhs, const int a_stride, const Real a_alpha);

  /*!
    @brief Apply a smoother filter to data. Relic of an ancient past and I don't even remember what it does. Soon to be deprecated.
    @param[out] a_lhs    Smoothed data
    @param[in]  a_rhs    Non-smoothed data
    @param[in]  a_stride Smoothing distance (number of cells)
    @param[in]  a_alpha  I don't even remember -- check DataOpsF.ChF to look into it. 
  */  
  static void filterSmooth(LevelData<EBCellFAB>& a_lhs, const LevelData<EBCellFAB>& a_rhs, const int a_stride, const Real a_alpha);

};

#include <CD_NamespaceFooter.H>

#include <CD_DataOpsImplem.H>

#endif<|MERGE_RESOLUTION|>--- conflicted
+++ resolved
@@ -702,7 +702,28 @@
   static void setCoveredValue(LevelData<EBCellFAB>& a_lhs, const int a_comp, const Real a_value);
 
   /*!
-<<<<<<< HEAD
+    @brief Version of setCoveredValue which does all component
+    @param[inout] a_lhs   Data 
+    @param[in]    a_value Value in covered grid cells. 
+  */
+  static void setCoveredValue(EBAMRCellData& a_lhs, const Real a_value);
+
+  /*!
+    @brief Version of setCoveredValue which does all component
+    @param[inout] a_lhs   Data 
+    @param[in]    a_value Value in covered grid cells. 
+  */  
+  static void setCoveredValue(LevelData<EBCellFAB>& a_lhs, const Real a_value);
+
+  /*!
+    @brief Set value in cells that are covered by a finer grid.
+    @param[inout] a_lhs    AMR data
+    @param[in]    a_refRat Refinement ratios between levels.
+    @param[in]    a_value  Value to set in cells covered by a finer grid. 
+  */
+  static void setInvalidValue(EBAMRCellData& a_lhs, const Vector<int>& a_refRat, const Real a_value);
+
+  /*!
     @brief Polymorphic set value function. Takes a spatially varying function and sets the value in the specified component from that function.
     @param[out] a_lhs      Data to set
     @param[in]  a_function Function to use for setting the value. 
@@ -711,29 +732,6 @@
     @param[in]  a_comp     Component to set
     @note Uses a VofIterator everywhere to this might be slow!
   */
-=======
-    @brief Version of setCoveredValue which does all component
-    @param[inout] a_lhs   Data 
-    @param[in]    a_value Value in covered grid cells. 
-  */
-  static void setCoveredValue(EBAMRCellData& a_lhs, const Real a_value);
-
-  /*!
-    @brief Version of setCoveredValue which does all component
-    @param[inout] a_lhs   Data 
-    @param[in]    a_value Value in covered grid cells. 
-  */  
-  static void setCoveredValue(LevelData<EBCellFAB>& a_lhs, const Real a_value);
-
-  /*!
-    @brief Set value in cells that are covered by a finer grid.
-    @param[inout] a_lhs    AMR data
-    @param[in]    a_refRat Refinement ratios between levels.
-    @param[in]    a_value  Value to set in cells covered by a finer grid. 
-  */
-  static void setInvalidValue(EBAMRCellData& a_lhs, const Vector<int>& a_refRat, const Real a_value);
-
->>>>>>> f22d5052
   static void setValue(MFAMRCellData& a_lhs, const std::function<Real(const RealVect)>& a_function, const RealVect a_probLo, const Vector<Real>& a_dx, const int a_comp);
 
   /*!
