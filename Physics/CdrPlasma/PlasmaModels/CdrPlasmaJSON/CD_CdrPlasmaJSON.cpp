--- conflicted
+++ resolved
@@ -1,10 +1,7 @@
 /* chombo-discharge
  * Copyright © 2022 SINTEF Energy Research.
-<<<<<<< HEAD
-=======
  * Copyright © 2022 NTNU.
  * Copyright © 2022 Fanny Skirbekk. 
->>>>>>> f3f9013f
  * Please refer to Copyright.txt and LICENSE in the chombo-discharge root directory.
  */
 
@@ -65,10 +62,7 @@
   // Parse secondary emission on electrodes and dielectrics
   this->parseElectrodeReactions();
   this->parseDielectricReactions();
-<<<<<<< HEAD
-=======
   this->parseDomainReactions();
->>>>>>> f3f9013f
 
   m_numCdrSpecies = m_cdrSpecies.size();
   m_numRtSpecies  = m_rtSpecies. size();
@@ -3222,12 +3216,12 @@
 
       // These fields are required
       if(!(domainReaction.contains("reaction"))) this->throwParserError(baseError + " - found 'domain reactions' but field 'reaction' was not specified");
-      if(!(domainReaction.contains("lookup"))) this->throwParserError(baseError + " - found 'domain reactions' but field 'lookup' was not specified");
-      if(!(domainReaction.contains("side"))) this->throwParserError(baseError + " - found 'domain reactions' but field 'side' was not specified");
+      if(!(domainReaction.contains("lookup  "))) this->throwParserError(baseError + " - found 'domain reactions' but field 'lookup' was not specified"  );
+      if(!(domainReaction.contains("side"    ))) this->throwParserError(baseError + " - found 'domain reactions' but field 'side' was not specified"    );
 
       // Get the reaction lookup strings
       const std::string reaction = this->trim(domainReaction["reaction"].get<std::string>());
-      const std::string lookup = this->trim(domainReaction["lookup"].get<std::string>());
+      const std::string lookup   = this->trim(domainReaction["lookup"  ].get<std::string>());
 
       // Parse the reaction string so we get a list of reactants and products
       std::vector<std::string> reactants;
@@ -3246,8 +3240,8 @@
       
       // Go through all reactions
       for (const auto& curReaction : reactionSets){
-	const std::vector<std::string> curReactants = curReaction.first;
-	const std::vector<std::string> curProducts = curReaction.second;
+	const std::vector<std::string> curReactants = std::get<1>(curReaction);
+	const std::vector<std::string> curProducts  = std::get<2>(curReaction);
 
 	// Sanctify the reaction -- make sure that all left-hand side and right-hand side species make sense
 	this->sanctifySurfaceReaction(curReactants, curProducts, reaction);
@@ -3281,6 +3275,7 @@
 	// left hand side of the reaction
 	domainReactionsVec.emplace_back(plasmaReactants, photonReactants, plasmaProducts);
       }
+      
       for (std::string curSide : sides){
 	// Create an int, Side::LoHiSide pair of dir, side for the m_domainReactions-map
 	curSide = this->trim(curSide);
@@ -3294,12 +3289,21 @@
 	m_domainReactions.emplace(curPair, domainReactionsVec);
       }
     }
+
+	// Make sure that all dir+side combinations are included    
     for(const auto& curDir : m_dirCharToInt){
       for (const auto& curSide : m_sideStringToSide){
-	// Make sure that all dir+side combinations are included
 	if(m_domainReactions.find(std::make_pair(curDir.second, curSide.second)) == m_domainReactions.end()){
 	  this->throwParserError(baseError + " - dir+side-pair '" + curDir.first + "_" + curSide.first + "' is missing.");
 	}
+      }
+    }
+  }
+  else{
+    // If the domain_reactions input field was not specified, we need to fill it with empty data.
+    for (int dir = 0; dir < SpaceDim; dir++){
+      for (SideIterator sit; sit.ok(); ++sit){
+	m_domainReactions.emplace(std::make_pair(dir, sit()), std::vector<CdrPlasmaSurfaceReactionJSON>());
       }
     }
   }
@@ -3451,6 +3455,17 @@
 
 Vector<std::string> CdrPlasmaJSON::getPlotVariableNames() const {
   Vector<std::string> ret(0);
+
+  // If using the LEA, the energy of each species should be plotted as well.
+  for (const auto& energySolverMap : m_cdrHasEnergySolver){
+    const auto solverIndex     = energySolverMap.first;
+    const auto hasEnergySolver = energySolverMap.second;
+    
+    if(hasEnergySolver){
+      const RefCountedPtr<CdrSpecies>& species = m_cdrSpecies[solverIndex];
+      ret.push_back(species->getName() + " energy");
+    }
+  }  
 
   if(m_plotGas){
     ret.push_back("gas pressure"      );
@@ -3511,7 +3526,17 @@
   const Real eta   = this->computeEta  (E, a_pos);
 
   // Grid cell volume
-  const Real vol = std::pow(a_dx, SpaceDim);  
+  const Real vol = std::pow(a_dx, SpaceDim);
+
+  // If using the LEA, the energy of each species should be plotted as well.
+  for (const auto& energySolverMap : m_cdrHasEnergySolver){
+    const auto solverIndex     = energySolverMap.first;
+    const auto hasEnergySolver = energySolverMap.second;
+    
+    if(hasEnergySolver){
+      ret.push_back(cdrEnergies[solverIndex]);
+    }
+  }    
 
   // Plot the gas data. 
   if(m_plotGas){
@@ -4265,6 +4290,9 @@
 						      const Vector<Real> a_cdrGradients,
 						      const Vector<Real> a_rteFluxes,
 						      const Vector<Real> a_extrapCdrFluxes) const {
+  if(m_verbose){
+    pout() << "CdrPlasmaJSON::computeCdrElectrodeFluxes" << endl;
+  }
   
   // TLDR: This routine computes the finite volume fluxes on the EB. The input argument a_extrapCdrFluxes are the fluxes
   //       that were extrapolated from the inside of the domain. Likewise, a_rteFluxes are the photon fluxes onto the surfaces. We
@@ -4396,7 +4424,9 @@
 						       const Vector<Real> a_cdrGradients,
 						       const Vector<Real> a_rteFluxes,
 						       const Vector<Real> a_extrapCdrFluxes) const {
-
+  if(m_verbose){
+    pout() << "CdrPlasmaJSON::computeCdrDielectricFluxes" << endl;
+  }
   // TLDR: This routine computes the finite volume fluxes on the EB. The input argument a_extrapCdrFluxes are the fluxes
   //       that were extrapolated from the inside of the domain. Likewise, a_rteFluxes are the photon fluxes onto the surfaces. We
   //       use these fluxes to specify an inflow due to secondary emission. 
@@ -4528,6 +4558,9 @@
 						   const Vector<Real>   a_cdrGradients,
 						   const Vector<Real>   a_rteFluxes,
 						   const Vector<Real>   a_extrapCdrFluxes) const {
+  if(m_verbose){
+    pout() << "CdrPlasmaJSON::computeCdrDomainFluxes" << endl;
+  }
   
   // TLDR: This routine computes the finite volume fluxes on the domain. The input argument a_extrapCdrFluxes are the fluxes
   //       that were extrapolated from the inside of the domain. Likewise, a_rteFluxes are the photon fluxes onto the surfaces. We
@@ -4558,7 +4591,7 @@
 
   // Go through our list of dielectric reactions and compute the inflow fluxes from secondary emission from plasma species
   // and photon species
-  for (int i = 0; i < m_domainReactions.at(dirSide).size(); ++i){
+  for (int i = 0; i < m_domainReactions.at(dirSide).size(); ++i) {
 
     // Get the reaction and lookup method.
     const LookupMethod& method = m_domainReactionLookup.at(dirSide).at(i);
@@ -4567,7 +4600,7 @@
     // Get the outgoing species that are involved in the reaction
     const std::list<int>& plasmaReactants = reaction.getPlasmaReactants();
     const std::list<int>& photonReactants = reaction.getPhotonReactants();
-    const std::list<int>& plasmaProducts = reaction.getPlasmaProducts();
+    const std::list<int>& plasmaProducts  = reaction.getPlasmaProducts();
 
     // Get the emission rate constant
     Real emissionRate = 0.0;
