/* chombo-discharge
 * Copyright © 2022 SINTEF Energy Research.
<<<<<<< HEAD
=======
 * Copyright © 2022 NTNU.
 * Copyright © 2022 Fanny Skirbekk. 
>>>>>>> f3f9013f
 * Please refer to Copyright.txt and LICENSE in the chombo-discharge root directory.
 */

/*!
  @file   CD_CdrPlasmaJSON.H
  @brief  Declaration of a generic CdrPlasma model.
  @author Robert Marskar, Fanny Skirbekk
*/

#ifndef CD_CdrPlasmaJSON_H
#define CD_CdrPlasmaJSON_H

// Std includes
#include <map>
#include <memory>
#include <string>

// Third-party includes
#include <nlohmann/json.hpp>

// Our includes
#include <CD_CdrPlasmaPhysics.H>
#include <CD_NeutralSpeciesJSON.H>
#include <CD_CdrSpeciesJSON.H>
#include <CD_RteSpeciesJSON.H>
#include <CD_CdrPlasmaReactionJSON.H>
#include <CD_CdrPlasmaPhotoReactionJSON.H>
#include <CD_CdrPlasmaSurfaceReactionJSON.H>
#include <CD_LookupTable.H>
#include <CD_NamespaceHeader.H>

using json = nlohmann::json;

namespace Physics {
  namespace CdrPlasma {

    /*!
      @brief Class which implements CdrPlasmaPhysics and parses plasma chemistry from a JSON input file
    */
    class CdrPlasmaJSON : public CdrPlasmaPhysics {
    public:

      /*!
	@brief Function alias for initial data function. 
	@param[in] a_position Physical coordinates
	@param[in] a_time     Time
      */
      using InitialDataFunction = std::function<Real(const RealVect a_position, const Real a_time)>;

      /*!
	@brief Function for encapsulating operations f = f(E,N). 
	field in Townsend units
	@param[in] a_E Electric field in SI units.
	@param[in] a_N Neutral density.
	@return Returns f = f(E,N). 
	@note a_E is in SI units and the neutral density is in m^-3.
      */
      using FunctionEN = std::function<Real(const Real a_E, const Real a_N)>;

      /*!
	@brief Function for encapsulating a function f = f(x) where x is the physical coordinates
	@param[in] a_position Physical coordinates
	@return Returns f(x)
      */
      using FunctionX = std::function<Real(const RealVect a_position)>;

      /*!
	@brief Function for encapsulating a function f = f(E, x) where E is the electric field at physical coordinates x.
	@param[in] E Electric field magnitude in SI units. 
	@param[in] x Physical coordinates
      */
      using FunctionEX = std::function<Real(const Real E, const RealVect x)>;

      /*!
	@brief Function for encapsulating a function f = f(T) where T is the temperature of some species
	@param[in] a_T Some temperature. 
      */
      using FunctionT = std::function<Real(const Real a_T)>;

      /*!
	@brief Function for encapsulating a function f = f(T1, T2) where T1/T2 are temperatures of two species. 
	@param[in] a_T1 Some species temperature. 
	@param[in] a_T2 Some other species temperature. 
      */
      using FunctionTT = std::function<Real(const Real a_T1, const Real a_T2)>;

      /*!
	@brief Default constructor.
      */
      CdrPlasmaJSON();

      /*!
	@brief Destructor
      */
      virtual ~CdrPlasmaJSON();

      /*!
	@brief Parse run-time class options.
      */
      virtual void parseRuntimeOptions();      

      /*!
	@brief Get number of plot variables for this physics class. 
	@details This is used by CdrPlasmaStepper for pre-allocating data that will be put in a plot file. The current implementation 
	plots the gas pressure, temperature, and density
      */
      virtual int getNumberOfPlotVariables() const override;

      /*!
	@brief Get plot variable names. The names and positions between this routine and getPlotVariables must be consistent!
      */
      virtual Vector<std::string> getPlotVariableNames() const override;

      /*!
	@brief Provide plot variables. This is used by CdrPlasmaStepper when writing plot files. 
	@details The plot variables should have length this->getNumberOfPlotVariables (as should getPlotVariableNames)
	@param[in]  a_cdrDensities  Grid-based density for particle species.
	@param[in]  a_cdrGradients  Grid-based gradients for particle species.
	@param[in]  a_rteDensities  Grid-based densities for photons.
	@param[in]  a_E             Electric field.
	@param[in]  a_pos           Position in space.
	@param[in]  a_dx            Grid resolution. 
	@param[in]  a_dt            Advanced time.
	@param[in]  a_time          Current time.
	@param[in]  a_kappa         Grid cell unit volume. 
      */
      virtual Vector<Real> getPlotVariables(const Vector<Real>     a_cdrDensities,
					    const Vector<RealVect> a_cdrGradients,
					    const Vector<Real>     a_rteDensities,
					    const RealVect         a_E,
					    const RealVect         a_position,
					    const Real             a_dx,
					    const Real             a_dt,
					    const Real             a_time,
					    const Real             a_kappa) const override;

      /*!
	@brief Compute alpha. Should return Townsend ionization coefficient. 
	@details This function is mostly used for the cell tagging classes, but can be used for reactions as well. 
	@param[in] a_E Electric field.
      */
      virtual Real computeAlpha(const Real E, const RealVect a_position) const override;

      /*!
	@brief Compute eta. Should return Townsend attachment coefficient. 
	@details This function is mostly used for the cell tagging classes, but can be used for reactions as well. 
	@param[in] a_E        Electric field.
	@param[in] a_position Position
      */
      virtual Real computeEta(const Real a_E, const RealVect a_position) const;
      
      /*!
	@brief Routine intended for advancing a reaction network over a time a_dt. 
	@details This routine assumes that the subsequent advance is in the form phi^(k+1) = phi^k + S*a_dt. Thus, this routine exists such that users can EITHER
	fill a_cdrSources and a_rteSources directly with an explicit rule, OR they can perform a fully implicit advance within this routine and set S from that. 
	@param[out] a_cdrSources    Source terms for CDR equations.
	@param[out] a_rteSources    Source terms for RTE equations.
	@param[in]  a_cdrDensities  Grid-based density for particle species.
	@param[in]  a_cdrGradients  Grid-based gradients for particle species.
	@param[in]  a_rteDensities  Grid-based densities for photons.
	@param[in]  a_E             Electric field.
	@param[in]  a_pos           Position in space.
	@param[in]  a_dx            Grid resolution. 
	@param[in]  a_dt            Advanced time.
	@param[in]  a_time          Current time.
	@param[in]  a_kappa         Grid cell unit volume. 
      */
      virtual void advanceReactionNetwork(Vector<Real>&          a_cdrSources,
					  Vector<Real>&          a_rteSources,
					  const Vector<Real>     a_cdrDensities,
					  const Vector<RealVect> a_cdrGradients,
					  const Vector<Real>     a_rteDensities,
					  const RealVect         a_E,
					  const RealVect         a_pos,
					  const Real             a_dx,
					  const Real             a_dt,
					  const Real             a_time,
					  const Real             a_kappa) const override;

      /*!
	@brief Compute velocities for the CDR equations
	@param[in] a_time         Time
	@param[in] a_pos          Position
	@param[in] a_E            Electric field
	@param[in] a_cdrDensities CDR densities
	@return Returns the drift velocities for each CDR species. The vector ordering is the same as m_cdrSpecies. 
      */
      virtual Vector<RealVect> computeCdrDriftVelocities(const Real         a_time,
							 const RealVect     a_pos,
							 const RealVect     a_E,
							 const Vector<Real> a_cdrDensities) const override;

      /*!
	@brief Compute diffusion coefficients for the CDR equations. 
	@param[in] a_time         Time
	@param[in] a_pos          Position
	@param[in] a_E            Electric field
	@param[in] a_cdrDensities CDR densities
	@return Returns the diffusion coefficients for each CDR species. The vector ordering is the same as m_cdrSpecies. 
      */
      virtual Vector<Real> computeCdrDiffusionCoefficients(const Real         a_time,
							   const RealVect     a_pos,
							   const RealVect     a_E,
							   const Vector<Real> a_cdrDensities) const override;


      /*!
	@brief Compute CDR fluxes on electrode-gas interfaces. This is used as a boundary condition in the CDR equations. 
	@param[in] a_time            Time
	@param[in] a_pos             Position
	@param[in] a_normal          Boundary normal vector. This points into the gas phase. 
	@param[in] a_E               Electric field
	@param[in] a_cdrVelocities   CDR velocities. Normal component only. 
	@param[in] a_cdrDensities    CDR densities. 
	@param[in] a_cdrGradients    Normal gradients of cdr densities
	@param[in] a_rteFluxes     RTE fluxes (normal component only)
	@param[in] a_extrapCdrFluxes Extrapolated fluxes from the gas side. 
	@return Returns the flux on an electrode interface cell. The vector ordering must be the same as m_cdrSpecies. 
      */
      virtual Vector<Real> computeCdrElectrodeFluxes(const Real         a_time,
						     const RealVect     a_pos,
						     const RealVect     a_normal,
						     const RealVect     a_E,
						     const Vector<Real> a_cdrDensities,
						     const Vector<Real> a_cdrVelocities,
						     const Vector<Real> a_cdrGradients,
						     const Vector<Real> a_rteFluxes,
						     const Vector<Real> a_extrapCdrFluxes) const override;

      /*!
	@brief Compute CDR fluxes on dielectric-gas interfaces. This is used as a boundary condition in the CDR equations. 
	@param[in] a_time            Time
	@param[in] a_pos             Position
	@param[in] a_normal          Normal vector. This points into the gas phase. 
	@param[in] a_E Electric      field
	@param[in] a_cdrDensities    CDR densities (on the EB)
	@param[in] a_cdrVelocities   Normal component of CDR velocities (on the EB).
	@param[in] a_cdrGradients    Normal gradients of cdr densities
	@param[in] a_rteFluxes     RTE fluxes (normal component only)
	@param[in] a_extrapCdrFluxes Extrapolated fluxes from the gas side. 
	@return Returns the flux on a dielectric interface cell. The vector ordering must be the same as m_cdrSpecies. 
      */
      virtual Vector<Real> computeCdrDielectricFluxes(const Real         a_time,
						      const RealVect     a_pos,
						      const RealVect     a_normal,
						      const RealVect     a_E,
						      const Vector<Real> a_cdrDensities,
						      const Vector<Real> a_cdrVelocities,
						      const Vector<Real> a_cdrGradients,
						      const Vector<Real> a_rteFluxes,
						      const Vector<Real> a_extrapCdrFluxes) const override;

      /*!
	@brief Compute CDR fluxes through domain sides. This is used as a boundary condition in the CDR equations.
	@param[in] a_time            Time
	@param[in] a_pos             Position
	@param[in] a_dir             Direction (0 = x, 1=y etc)
	@param[in] a_side            Side (low or high side)
	@param[in] a_E               Electric field
	@param[in] a_cdrDensities    CDR densities. 
	@param[in] a_cdrVelocities   CDR velocities (normal component only). 
	@param[in] a_cdrGradients    CDR gradients (normal component only)
	@param[in] a_rteFluxes     RTE fluxes (normal component only)
	@param[in] a_extrapCdrFluxes Extrapolated fluxes from the gas side. 
      */
      virtual Vector<Real> computeCdrDomainFluxes(const Real           a_time,
						  const RealVect       a_pos,
						  const int            a_dir,
						  const Side::LoHiSide a_side,
						  const RealVect       a_E,
						  const Vector<Real>   a_cdrDensities,
						  const Vector<Real>   a_cdrVelocities,
						  const Vector<Real>   a_cdrGradients,
						  const Vector<Real>   a_rteFluxes,
						  const Vector<Real>   a_extrapCdrFluxes) const override;

      /*!
	@brief Set the initial surface charge
	@param[in] a_time Time
	@param[in] a_pos Position
      */
      virtual Real initialSigma(const Real a_time, const RealVect a_pos) const override;
      
    protected:

      /*!
	@brief Enum class for distinguishing types of computation methods when computing transport data stuff. 
      */
      enum class LookupMethod {
	Constant,
	FunctionX,
	FunctionT,
	FunctionTT,
	FunctionEN,
	FunctionEX,
	TableEN,
	TableEnergy,
	AlphaV,
	EtaV
      };

      /*!
	@brief Enum for distinguishing integration methods. Note that 'None' just fills directly with source terms. 
      */
      enum class ReactionIntegrator {
	None,
	ExplicitEuler,
	ExplicitTrapezoidal,
	ExplicitMidpoint,	
	ExplicitRK4
      };

      /*!
	@brief Enum class for distinguishing how we add/lose energy when running LEA-based models. The user will
	specify how to do this in the chemistry file, where 'AddMean' means that we add the mean energy to the equation.
	Likewise, 'SubtractMean' implies removing the mean energy, and 'External' is a user-specified energy to be added/removed.
      */
      enum class ReactiveEnergyLoss {
	AddMean,
	SubtractMean,
	AddDirect,
	SubtractDirect,
	External
      };

      /*!
	@brief Verbose or not
      */
      bool m_verbose;

      /*!
	@brief Plot gas pressure, density, and temperature
      */
      bool m_plotGas;

      /*!
	@brief Plot Townsend ionization coefficient
      */
      bool m_plotAlpha;

      /*!
	@brief Plot Townsend attachment coefficient
      */
      bool m_plotEta;

      /*!
	@brief Using discrete photons or not.
      */
      bool m_discretePhotons;

      /*!
	@brief A flag for skipping reactions completely. 
      */
      bool m_skipReactions;

      /*!
	@brief JSON definition. This is populated when calling parseJSON.
      */
      json m_json;

      /*!
	@brief Reaction integrator
      */
      ReactionIntegrator m_reactionIntegrator;

      /*!
	@brief Input JSON file name
      */
      std::string m_jsonFile;

      /*!
	@brief JSON entries for species in the defined field 'plasma species'. 
      */
      std::vector<json> m_cdrSpeciesJSON;

      /*!
	@brief JSON entries for species in photon_species
      */
      std::vector<json> m_rteSpeciesJSON;

      /*!
	@brief Initial surface charge
      */
      std::function<Real(const RealVect a_position, const Real a_time)> m_initialSigma;      

      /*!
	@brief Gas pressure (in Pascal).
      */
      FunctionX m_gasPressure;

      /*!
	@brief Gas temperature (in Kelvin)
      */
      FunctionX m_gasTemperature;

      /*!
	@brief Gas number density (in m^(-3))
      */
      FunctionX m_gasDensity;

      /*!
	@brief Chemistry time step. 
      */
      Real m_chemistryDt;

      /*!
	@brief Neutral species densities
      */
      std::vector<FunctionX> m_neutralSpeciesDensities;

      /*!
	@brief These are the neutral species.
      */
      std::vector<std::shared_ptr<NeutralSpeciesJSON> > m_neutralSpecies;

      /*!
	@brief Map for figuring out which where in m_neutralSpecies a neutral species is found. 
      */
      std::map<std::string, int> m_neutralSpeciesMap;

      /*!
	@brief Inverse of m_neutralSpeciesMap
      */
      std::map<int, std::string> m_neutralSpeciesInverseMap;

      /*!
	@brief string-int encoding of the CDr species. 
	@details This is needed because we sometimes need to use the species name for indexing in the vector. 
      */
      std::map<std::string, int> m_cdrSpeciesMap;

      /*!
	@brief int-string encoding of the CDR species. 
	@details This is needed because we sometimes need to use the species name for indexing in the vector. 
	@note This is the inverse of m_cdrSpeciesMap
      */
      std::map<int, std::string> m_cdrSpeciesInverseMap;

      /*!
	@brief int-bool encoding for determining if a solver is an energy solver. 
      */
      std::map<int, bool> m_cdrIsEnergySolver;

      /*!
	@brief int-bool encoding for determining if a CDR solver HAS an associated energy solver. 
      */
      std::map<int, bool> m_cdrHasEnergySolver;

      /*!
	@brief Parameters for computing the mean energy from energy density and density. 
	@details The energy is computed as e = max(Emin, min(Emax, E)) where E = n_energy/(min(n_density, safety));
      */
      std::map<int, std::tuple<Real, Real, Real> > m_cdrEnergyComputation;

      /*!
	@brief int-int encoding for associating a transport solver with an energy solver. 
	@details This is only defined for the species that has/is an energy solver. The first index is the transport solver index
	and the second index is the energy solver index. 
      */
      std::map<int, int> m_cdrTransportEnergyMap;

      /*!
	@brief Map of the species masses. This is needed for imposing BCs on the energy equations.
	@details This is populated in initializePlasmaSpecies.
      */
      std::map<int, Real> m_cdrMasses;

      /*!
	@brief string-int encoding of the RTE species. 
	@details This is needed because we sometimes need to use the species name for indexing in the vector. 
      */
      std::map<std::string, int> m_rteSpeciesMap;

      /*!
	@brief int-string encoding of the RTE species. 
	@details This is needed because we sometimes need to use the species name for indexing in the vector. 
	@note This is the inverse of m_rteSpeciesMap
      */
      std::map<int, std::string> m_rteSpeciesInverseMap;

      // =====================================================
      // TOWNSEND IONIZATION COEFFICIENT QUANTITIES BEGIN HERE      
      // =====================================================

      /*!
	@brief Lookup method for Townsend ionization coefficient
      */
      LookupMethod m_alphaLookup;

      /*!
	@brief Lookup method for Townsend attachment coefficient
      */
      LookupMethod m_etaLookup;      

      /*!
	@brief For when we can put alpha = alpha(E,N) as an analytic function. 
      */
      FunctionEN m_alphaFunctionEN;

      /*!
	@brief For when we can put eta = eta(E,N) as an analytic function. 
      */
      FunctionEN m_etaFunctionEN;      

      /*!
	@brief For when we can put alpha = table(E,N)
      */
      LookupTable<2> m_alphaTableEN;

      /*!
	@brief For when we can put eta = table(E,N)
      */
      LookupTable<2> m_etaTableEN;      
      
      // ================================      
      // MOBILITY QUANTITIES BEGIN HERE      
      // ================================
      
      /*!
	@brief Mobility lookup method for each species. 
      */
      std::map<int, LookupMethod> m_mobilityLookup;

      /*!
	@brief Map for constant mobilities. 
      */
      std::map<int, Real> m_mobilityConstants;

      /*!
	@brief Map for function-based mobilities mu = mu(E,N)
      */
      std::map<int, FunctionEN> m_mobilityFunctionsEN;

      /*!
	@brief Map for function-based mobilities mu = mu(E,x)
      */
      std::map<int, FunctionEX> m_mobilityFunctionsEX;

      /*!
	@brief Map for table-based mobilities. Stored as tables (E/N, mu*N)
      */
      std::map<int, LookupTable<2> > m_mobilityTablesEN;

      /*!
	@brief Map for table-based mobilities as function of energy. 
	@details Stored as tables (eV, mu*N)
      */
      std::map<int, LookupTable<2> > m_mobilityTablesEnergy;
      
      // ================================      
      // DIFFUSION  QUANTITIES BEGIN HERE
      // ================================

      /*!
	@brief Diffusion lookup method. 
      */
      std::map<int, LookupMethod> m_diffusionLookup;

      /*!
	@brief Map for constant diffusion coefficients. 
      */
      std::map<int, Real> m_diffusionConstants;

      /*!
	@brief Map for function-based diffusion coefficients. .
      */
      std::map<int, FunctionEN> m_diffusionFunctionsEN;

      /*!
	@brief Map for table-based diffusion coefficients D = D(E,N).
	@details Tables stored as (E/N, D*N)
      */
      std::map<int, LookupTable<2> > m_diffusionTablesEN;

      /*!
	@brief Map for table-based diffusion coefficients as function of energy. 
	@details Stored as tables (eV, D*N)
      */
      std::map<int, LookupTable<2> > m_diffusionTablesEnergy;            

      // ===========================================
      // PLASMA SPECIES TEMPERATURE DATA BEGINS HERE
      // ===========================================      

      /*!
	@brief Temperature lookup method
      */
      std::map<int, LookupMethod> m_temperatureLookup;

      /*!
	@brief Constant temperatures.
      */
      std::map<int, FunctionX> m_temperatureConstants;

      /*!
	@brief Temperatures as functions of E/N. 
      */
      std::map<int, LookupTable<2> > m_temperatureTablesEN;

      // ================================            
      // REACTION DATA BEGINS HERE
      // ================================      

      /*!
	@brief Description of plasma reactions. Only used for I/O
      */
      std::map<int, std::string> m_plasmaReactionDescriptions;

      /*!
	@brief Map for figuring out how to look up the rate for a certain plasma reaction. 
      */
      std::map<int, LookupMethod> m_plasmaReactionLookup;

      /*!
	@brief Constant plasma reaction rates.
      */
      std::map<int, Real> m_plasmaReactionConstants;

      /*!
	@brief Plasma reaction rates that are alpha*|v|
      */
      std::map<int, int> m_plasmaReactionAlphaV;

      /*!
	@brief Plasma reaction rates that are eta*|v|
      */
      std::map<int, int> m_plasmaReactionEtaV;            

      /*!
	@brief Maps for functions of the type k = f(T1,T2) where T1 and T2 are the temperatures of some species. 
	@details This signature is absolute horrific -- what it means is that we have a reaction which should be evaluated
	as f(T1, T2), but we need to know which species are involved. By design, this should be general so that T1 and T2 
	can be the temperatures of any species, including neutral species. So, we make a tuple for indicating which species
	we are talking about. The first index in the tuple is the first species, the second is the second species and the third
	entry in the tuple is the actual function. A special rule occurs if one of the first two indices is < 0 in which case
	the temperature is replaced by the background gas temperature. 
      */
      std::map<int, std::tuple<int, int, FunctionTT> > m_plasmaReactionFunctionsTT;

      /*!
	@brief Function-based plasma reaction rates. 
      */
      std::map<int, FunctionEN> m_plasmaReactionFunctionsEN;

      /*!
	@brief Map for table-based reaction coefficients, where k = k(E,N).
      */
      std::map<int, LookupTable<2> > m_plasmaReactionTablesEN;

      /*!
	@brief Map for table-based reaction coefficients where k = k(energy).
	@details The first index is the reaction index, while the pair describes which species energy and the tabulated data. 
      */
      std::map<int, std::pair<int, LookupTable<2> > > m_plasmaReactionTablesEnergy;

      /*!
	@brief Scaled plasma reactions. These account for e.g. reaction efficiencies, collisional quenching, etc. 
      */
      std::map<int, FunctionEX> m_plasmaReactionEfficiencies;

      /*!
	@brief Plasma reactions. 
      */
      std::vector<CdrPlasmaReactionJSON> m_plasmaReactions;

      /*!
	@brief Plot plasma reaction or not
      */
      std::map<int, bool> m_plasmaReactionPlot;

      /*!
	@brief Flag for whether or not reaction includes Soloviev energy correction. 
	@details If this is true, the rate for a reaction (in the local field approximation) will be modified as k * (1 + E.(D * grad(phi))/n * 
      */
      std::map<int, std::pair<bool, int> > m_plasmaReactionSolovievCorrection;

      /*!
	@brief For mapping reactive energy losses for all reactions. 
	@details The index in the first map is the reaction (i.e., index in m_plasmaReactions).
	The second map determines how reactive energy losses/gains are computed for each species. The first index in the second map
	indicates the species which will add/lose energy, and the std::pair indicates how this loss is computed. 
      */
      std::map<int, std::map<int, std::pair<ReactiveEnergyLoss, Real> > > m_plasmaReactionEnergyLosses;      

      /*!
	@brief Associative container for determining if a reaction is associated with an energy loss/gain.
      */
      std::map<int, bool> m_plasmaReactionHasEnergyLoss;      

      // ================================
      // PHOTO-REACTIONS BEGIN HERE
      // ================================            

      /*!
	@brief Flag for photo-reaction efficiencies. Includes Helmholtz corrections, if present. 
      */
      std::map<int, FunctionEX> m_photoReactionEfficiencies;

      /*!
	@brief Map over the Helmholtz reconstructions. 
      */
      std::map<int, bool> m_photoReactionUseHelmholtz;

      /*!
	@brief Photo-reactions
      */
      std::vector<CdrPlasmaPhotoReactionJSON> m_photoReactions;

      /*!
	@brief Associated energy losses for a photo-reaction.
	@details The list is a list of species and the corresponding energy losses for a reaction. Note that although 
	we write 'loss', this can also be an energy 'gain'. 
      */
      std::map<int, std::list<std::pair<int, Real> > > m_photoReactionEnergyLosses;

      /*!
	@brief Associative container for determining if a reaction is associated with an energy loss/gain.
      */
      std::map<int, bool> m_photoReactionHasEnergyLoss;

      // ===========================================
      // ELECTRODE SURFACE REACTIONS BEGIN HERE
      // ===========================================
      
      /*!
	@brief Lookup method for the electrode surface reaction rates
      */
      std::map<int, LookupMethod> m_electrodeReactionLookup;

      /*!
	@brief Constant electrode reaction rate. 
      */
      std::map<int, Real> m_electrodeReactionConstants;

      /*!
	@brief Electrode reaction effiencies. Used for scaling reactions on electrodes in a "generic" way. 
      */
      std::map<int, FunctionEX> m_electrodeReactionEfficiencies;

      /*!
	@brief List of electrode reactions
      */
      std::vector<CdrPlasmaSurfaceReactionJSON> m_electrodeReactions;

      /*!
	@brief Associated energy losses for a surface reaction on electrodes. 
	@details The list is a list of species and the corresponding energy losses for a reaction. Note that although 
	we write 'loss', this can also be an energy 'gain'. 
      */
      std::map<int, std::list<std::pair<int, Real> > > m_electrodeReactionEnergyLosses;

      /*!
	@brief Associative container for determining if a reaction is associated with an energy loss/gain.
      */
      std::map<int, bool> m_electrodeReactionHasEnergyLoss;      

      // ===========================================
      // DIELECTRIC SURFACE REACTIONS BEGIN HERE
      // ===========================================

      /*!
	@brief Lookup method for the dielectric surface reaction rates
      */
      std::map<int, LookupMethod> m_dielectricReactionLookup;

      /*!
	@brief Constant dielectric reaction rate. 
      */
      std::map<int, Real> m_dielectricReactionConstants;

      /*!
	@brief Dielectric reaction effiencies. Used for scaling reactions on dielectrics in a "generic" way. 
      */
      std::map<int, FunctionEX> m_dielectricReactionEfficiencies;

      /*!
	@brief List of dielectric reactions
      */
      std::vector<CdrPlasmaSurfaceReactionJSON> m_dielectricReactions;

<<<<<<< HEAD
      /*!
	@brief Associated energy losses for a surface reaction on dielectrics. 
	@details The list is a list of species and the corresponding energy losses for a reaction. Note that although 
	we write 'loss', this can also be an energy 'gain'. 
      */
      std::map<int, std::list<std::pair<int, Real> > > m_dielectricReactionEnergyLosses;

      /*!
	@brief Associative container for determining if a reaction is associated with an energy loss/gain.
      */
      std::map<int, bool> m_dielectricReactionHasEnergyLoss;

      // ===========================================
      // MEMBER FUNCTIONS BEGIN HERE
      // ===========================================

=======
       // ===========================================
      // DOMAIN SURFACE REACTIONS BEGIN HERE
      // ===========================================

      /*!
	@brief Lookup method for the domain reaction rates. The pair is made up of an int representing direction (0=x, 1=y, 2=z) and a Side::LoHiSide
	representing side (Side::Lo, Side::Hi)
      */
      std::map<std::pair<int, Side::LoHiSide>, std::map<int, LookupMethod> > m_domainReactionLookup;

      /*!
	@brief Constant domain reaction rate. The pair is made up of an int representing direction (0=x, 1=y, 2=z) and a Side::LoHiSide
	representing side (Side::Lo, Side::Hi)
      */
      std::map<std::pair<int, Side::LoHiSide>, std::map<int, Real> > m_domainReactionConstants;

      /*!
	@brief Domain reaction effiencies. Used for scaling reactions on domains in a "generic" way. 
	The pair is made up of an int representing direction (0=x, 1=y, 2=z) and a Side::LoHiSide
	representing side (Side::Lo, Side::Hi)
      */
      std::map<std::pair<int, Side::LoHiSide>, std::map<int, FunctionEX> > m_domainReactionEfficiencies;

      /*! 
	@brief List of domain reactions. The pair is made up of an int representing direction (0=x, 1=y, 2=z) and a Side::LoHiSide
	representing side (Side::Lo, Side::Hi)
      */
      std::map<std::pair<int, Side::LoHiSide>, std::vector<CdrPlasmaSurfaceReactionJSON> > m_domainReactions;

      /*! 
	@brief map to translate dir from char to int
      */
      const std::map<char, int> m_dirCharToInt{{'x', 0}, {'y', 1}, {'z', 2}};

      /*! 
	@brief map to translate side from std::string to Side::LoHiSide
      */
      const std::map<std::string, Side::LoHiSide> m_sideStringToSide{{"lo", Side::Lo}, {"hi", Side::Hi}};
      
>>>>>>> f3f9013f
      /*!
	@brief Parse class options
      */
      virtual void parseOptions();

      /*!
	@brief Parse the reactive integrator
      */
      virtual void parseIntegrator();

      /*!
	@brief Parse the JSON file
      */
      virtual void parseJSON();

      /*!
	@brief Initialize surface charge
	@details This will initialize the surface charge based on the "sigma" field in the JSON file. If you want more complex initial surface charges, 
	you will have to either extend this routine or overwrite it. 
      */
      virtual void initializeSigma();

      /*!
	@brief Initialize neutral species
      */
      virtual void initializeNeutralSpecies();
      
      /*!
	@brief Initialize species. 
	@details This will initialize the species based on the "plasma_species" field in the JSON file. 
      */
      virtual void initializePlasmaSpecies();

      /*!
	@brief Initialize photon species.
	@details This will initialize the radiative transfer species absed on the "photon_species" field in the JSON file. 
      */
      virtual void initializePhotonSpecies();

      /*!
	@brief Initialize species mobilities.
      */
      virtual void parseMobilities();

      /*!
	@brief Initialize species diffusion coefficients.
      */
      virtual void parseDiffusion();

      /*!
	@brief Initialize species temperatures.
      */
      virtual void parseTemperatures();

      /*!
	@brief Parse the Townsend ionization coefficient
      */
      virtual void parseAlpha();

      /*!
	@brief Parse the Townsend attachment coefficient
      */
      virtual void parseEta();      

      /*!
	@brief Parse plasma reactions
      */
      virtual void parsePlasmaReactions();

      /*!
	@brief Generate an initial data function for a given plasma species
	@param[in] a_json JSON field, usually (always?) describing one of the objects in the 'plasma species' field.
      */
      virtual InitialDataFunction parsePlasmaSpeciesInitialData(const json& a_json) const;

      /*!
	@brief Make a reaction set into a superset. This parses wildcards '@' in reaction string.
	@param[in] a_reactants List of reactants. Can contain wildcard.
	@param[in] a_products  List of products. Can contain wildcard.
	@param[in] a_reaction  JSON reaction entry. 
	@return Returns a list of reactants and products with wilcards replaced. The tuple entries are: <wildcard, reactants, products>
      */
      virtual std::list<std::tuple<std::string, std::vector<std::string>, std::vector<std::string> > > parseReactionWildcards(const std::vector<std::string>& a_reactants,
															      const std::vector<std::string>& a_products,
															      const json& a_reaction);
      /*!
	@brief Parses a reaction string into reactangs and products
	@param[out] a_reactants Left-hand side of reaction
	@param[out] a_products  Right-hand side of reaction
	@param[in]  a_reaction  Reaction string. Must be in format "a + b + c -> e + f + g". 
      */
      virtual void parseReactionString(std::vector<std::string>& a_reactants,
				       std::vector<std::string>& a_products,
				       const std::string&        a_reaction) const;      

      /*!
	@brief Check if a plasma-reaction makes sense in terms of the species that have been defined.
	@details This will throw errors if the species do not exist or charge is not conserved.
	@param[in] a_reactants Reactants
	@param[in] a_products  Reaction products
	@param[in] a_reaction  Reaction string
      */
      virtual void sanctifyPlasmaReaction(const std::vector<std::string>& a_reactants,
					  const std::vector<std::string>& a_products,
					  const std::string               a_reaction) const;


      /*!
	@brief Get the int-encoding corresponding to species involved in some reaction. 
	@param[out] a_plasmaReactants   Plasma reactants
	@param[out] a_neutralReactants  Neutral reactants
	@param[out] a_photonReactants   Photon reactants
	@param[out] a_plasmaProducts    Plasma products
	@param[out] a_neutralProducts   Neutral products
	@param[out] a_photonProducts    Photon products
	@param[in]  a_reactants         Reactant names
	@param[in]  a_products          Reaction names
      */
      virtual void getReactionSpecies(std::list<int>&                 a_plasmaReactants,
				      std::list<int>&                 a_neutralReactants,
				      std::list<int>&                 a_photonReactants,					    
				      std::list<int>&                 a_plasmaProducts,
				      std::list<int>&                 a_neutralProducts,
				      std::list<int>&                 a_photonProducts,				       
				      const std::vector<std::string>& a_reactants,
				      const std::vector<std::string>& a_products) const;

      /*!
	@brief Parse reaction rate for plasma reaction.
	@param[in] a_reactionIndex  Reaction index. 
	@param[in] a_reactionJSON   Input reaction. Must be one of the entries in the 'plasma reactions' array. 
      */
      virtual void parsePlasmaReactionRate(const int a_reactionIndex, const json& a_reactionJSON);
      
      /*!
	@brief Parse scaling factors for reactions. 
	@param[in] a_reactionIndex  Reaction index. 
	@param[in] a_reactionJSON   Input reaction. Must be one of the entries in the 'plasma reactions' array. 
      */
      virtual void parsePlasmaReactionScaling(const int a_reactionIndex, const json& a_reactionJSON);

      /*!
	@brief Parse reaction plotting. 
	@param[in] a_reactionIndex  Reaction index. 
	@param[in] a_reactionJSON   Input reaction. Must be one of the entries in the 'plasma reactions' array. 
      */
      virtual void parsePlasmaReactionPlot(const int a_reactionIndex, const json& a_reactionJSON);

      /*!
	@brief Parse plasma reaction descriptions. 
	@param[in] a_reactionIndex  Reaction index. 
	@param[in] a_reactionJSON   Input reaction. Must be one of the entries in the 'plasma reactions' array. 
      */
      virtual void parsePlasmaReactionDescription(const int a_reactionIndex, const json& a_reactionJSON, const std::string a_wildcard);

      /*!
	@brief Parse plasma reaction energy correction. 
	@param[in] a_reactionIndex  Reaction index. 
	@param[in] a_reactionJSON   Input reaction. Must be one of the entries in the 'plasma reactions' array. 
      */
      virtual void parsePlasmaReactionSoloviev(const int a_reactionIndex, const json& a_reactionJSON);


      /*!
	@brief Parse plasma reaction energy losses.
	@param[in] a_reactionIndex  Reaction index. 
	@param[in] a_reactionJSON   Input reaction. Must be one of the entries in the 'plasma reactions' array. 
      */      
      virtual void parsePlasmaReactionEnergyLosses(const int a_reactionIndex, const json& a_reactionJSON);

      /*!
	@brief Parse photo-reactions
      */
      virtual void parsePhotoReactions();

      /*!
	@brief Parse scaling for photo-reactions. Includes Helmholtz corrections if doing Helmholtz reconstruction of photoionization profiles. 
	@param[in] a_reactionIndex  Reaction index. 
	@param[in] a_reactionJSON   Input reaction. Must be one of the entries in the 'photo reactions' array. 
      */
      virtual void parsePhotoReactionScaling(const int a_reactionIndex, const json& a_reactionJSON);

      /*!
	@brief Parse photo-reaction energy losses.
	@param[in] a_reactionIndex  Reaction index. 
	@param[in] a_reactionJSON   Input reaction. Must be one of the entries in the 'photo reactions' array. 
      */      
      virtual void parsePhotoReactionEnergyLosses(const int a_reactionIndex, const json& a_reactionJSON);      

      /*!
	@brief Do a species sanity check
	@details This will make sure that species names are not duplicates. 
      */
      virtual void sanityCheckSpecies() const;

      /*!
	@brief Check if a photo-reaction makes sense in terms of the species that have been defined.
	@details This will throw errors if the species do not exist or charge is not conserved.
	@param[in] a_reactants Reactants
	@param[in] a_products  Reaction products
	@param[in] a_reaction  Reaction string
      */
      virtual void sanctifyPhotoReaction(const std::vector<std::string>& a_reactants,
					 const std::vector<std::string>& a_products,
					 const std::string               a_reaction) const;

      /*!
	@brief Parse secondary emission on electrodes
      */
      virtual void parseElectrodeReactions();

      /*!
	@brief Parse reaction rate for electrode surface reactions. 
	@param[in] a_reactionIndex  Reaction index. 
	@param[in] a_reactionJSON   Input reaction. Must be one of the entries in the 'electrode reactions' array. 
      */
      virtual void parseElectrodeReactionRate(const int a_reactionIndex, const json& a_reactionJSON);      

      /*!
	@brief Parse electrode reaction scaling for a specific reaction.
	@details This can be used to adjust for e.g. positional or field dependence.
	@param[in] a_reactionIndex Reaction index (this is the array index in the reaction array supplied in the JSON file)
	@param[in] a_reactionJSON  JSON entry for the reaction in the JSON input file.
      */
      virtual void parseElectrodeReactionScaling(const int a_reactionIndex, const json& a_reactionJSON);

      /*!
	@brief Parse electrode-reaction energy losses.
	@param[in] a_reactionIndex  Reaction index. 
	@param[in] a_reactionJSON   Input reaction. Must be one of the entries in the 'electrode reactions' array. 
      */      
      virtual void parseElectrodeReactionEnergyLosses(const int a_reactionIndex, const json& a_reactionJSON);            

      /*!
	@brief Parse secondary emission on dielectrics
      */
      virtual void parseDielectricReactions();

      /*!
	@brief Parse reaction rate for dielectric surface reactions. 
	@param[in] a_reactionIndex  Reaction index. 
	@param[in] a_reactionJSON   Input reaction. Must be one of the entries in the 'electrode reactions' array. 
      */
      virtual void parseDielectricReactionRate(const int a_reactionIndex, const json& a_reactionJSON);      

      /*!
	@brief Parse dielectric electrode reaction scaling for a specific reaction.
	@details This can be used to adjust for e.g. positional or field dependence.
	@param[in] a_reactionIndex Reaction index (this is the array index in the dielectric reaction array supplied in the JSON file)
	@param[in] a_reactionJSON  JSON entry for the reaction in the JSON input file.
      */
      virtual void parseDielectricReactionScaling(const int a_reactionIndex, const json& a_reactionJSON);

      /*!
<<<<<<< HEAD
	@brief Parse dielectric-reaction energy losses.
	@param[in] a_reactionIndex  Reaction index. 
	@param[in] a_reactionJSON   Input reaction. Must be one of the entries in the 'dielectric reactions' array. 
      */      
      virtual void parseDielectricReactionEnergyLosses(const int a_reactionIndex, const json& a_reactionJSON);                  
=======
	@brief Parse secondary emission on domain
      */
      virtual void parseDomainReactions();

      /*!
	@brief Parse reaction rate for domain reactions. 
	@param[in] a_reactionIndex  Reaction index. 
	@param[in] a_reactionJSON   Input reaction. Must be one of the entries in the 'domain reactions' array.
	@param[in] a_sides          List of the domain sides that this occurs at
      */
      virtual void parseDomainReactionRate(const int a_reactionIndex, const json& a_reactionJSON, const std::vector<std::string>& a_sides);      

      /*!
	@brief Parse domain reaction scaling for a specific reaction.
	@details This can be used to adjust for e.g. positional or field dependence.
	@param[in] a_reactionIndex Reaction index (this is the array index in the domain reaction array supplied in the JSON file)
	@param[in] a_reactionJSON  JSON entry for the reaction in the JSON input file.
	@param[in] a_sides          List of the domain sides that this occurs at
      */
      virtual void parseDomainReactionScaling(const int a_reactionIndex, const json& a_reactionJSON, const std::vector<std::string>& a_sides);
>>>>>>> f3f9013f

      /*!
	@brief Check if a surface-reaction makes sense in terms of the species that have been defined.
	@param[in] a_reactants Reactants
	@param[in] a_products  Reaction products
	@param[in] a_reaction  Reaction string
      */
      virtual void sanctifySurfaceReaction(const std::vector<std::string>& a_reactants,
					   const std::vector<std::string>& a_products,
					   const std::string               a_reaction) const;

      /*!
	@brief Compute the various plasma species temperatures.
	@param[in] a_position     Physical coordinates
	@param[in] a_E            Electric field (SI units)
	@param[in] a_cdrDensities List of plasma species densities.
      */
      virtual std::vector<Real> computePlasmaSpeciesTemperatures(const RealVect&          a_position,
								 const RealVect&          a_E,
								 const std::vector<Real>& a_cdrDensities) const;

      /*!
	@brief Compute the various plasma species energies. Returns a list of energies in electron-volts. We assume that 
	temperature-energy relations are e = 3/2 * kB * T. 
	@details If a transported species is associated with an energy solver the energy is computed from e = (n_eps)/ne. Otherwise, we compute
	the energy and returns 3/2 * kB * T.
	@param[in] a_position     Physical coordinates
	@param[in] a_E            Electric field (SI units)
	@param[in] a_cdrDensities List of plasma species densities.
      */
      virtual std::vector<Real> computePlasmaSpeciesEnergies(const RealVect&          a_position,
							     const RealVect&          a_E,
							     const std::vector<Real>& a_cdrDensities) const;   
      
      /*!
	@brief Compute the various plasma species mobilities. 
	@param[in] a_position     Physical coordinates
	@param[in] a_E            Electric field (SI units)
	@param[in] a_cdrDensities List of plasma species densities.
      */
      virtual std::vector<Real> computePlasmaSpeciesMobilities(const RealVect&          a_position,
							       const RealVect&          a_E,
							       const std::vector<Real>& a_cdrDensities) const;

      /*!
	@brief Compute the various plasma species diffusion coefficients. 
	@param[in] a_position     Physical coordinates
	@param[in] a_E            Electric field (SI units)
	@param[in] a_cdrDensities List of plasma species densities
	@return Returns the diffusion coefficients for each CDR species. The vector ordering is the same as m_cdrSpecies. 
      */
      virtual std::vector<Real> computePlasmaSpeciesDiffusion(const RealVect          a_position,
							      const RealVect          a_E,
							      const std::vector<Real> a_cdrDensities) const;

      /*!
	@brief Compute the reaction rate for a plasma reaction.
	@details This routine exists because we need to compute the rates both in advanceReactionNetwork and getPlotVariables. This function
	reduces code duplication. 
	@param[in] a_reactionIndex            Reaction index
	@param[in] a_cdrDensities             Plasma species densities. 
	@param[in] a_cdrMobilities            Plasma species mobilities. 
	@param[in] a_cdrDiffusionCoefficients Plasma species diffusion coefficients. 
	@param[in] a_cdrTemperatures          Plasma species temperatures. 
	@param[in] a_cdrEnergies              Plasma species energies.
	@param[in] a_cdrGradients             Plasma species gradients. 
	@param[in] a_pos                      Position (physical coordinates)
	@param[in] a_vectorE                  Electric field (vector)
	@param[in] a_E                        Electric field magnitude (SI units)
	@param[in] a_Etd                      Electric field magnitude (Townsend units)
	@param[in] a_N                        Neutral density
	@param[in] a_alpha                    Townsend ionization coefficient
	@param[in] a_eta                      Townsend attachment coefficient
	@param[in] a_time                     Time
      */
      virtual Real computePlasmaReactionRate(const int&                   a_reactionIndex,
					     const std::vector<Real>&     a_cdrDensities,
					     const std::vector<Real>&     a_cdrMobilities,
					     const std::vector<Real>&     a_cdrDiffusionCoefficients,
					     const std::vector<Real>&     a_cdrTemperatures,
					     const std::vector<Real>&     a_cdrEnergies,
					     const std::vector<RealVect>& a_cdrGradients,					     
					     const RealVect&              a_pos,					     					     
					     const RealVect&              a_vectorE,
					     const Real&                  a_E,
					     const Real&                  a_Etd,					     
					     const Real&                  a_N,
					     const Real&                  a_alpha,
					     const Real&                  a_eta,					     
					     const Real&                  a_time) const;

      
      /*!
	@brief Throw a parser error
	@param[in] a_error Error code.
      */
      void throwParserError(const std::string a_error) const;

      /*!
	@brief Throw a parser wearning
	@param[in] a_error Warning
      */
      void throwParserWarning(const std::string a_warning) const;

      /*!
	@brief Protect the @ character in a string
	@param[in] a_str Input string. If it contains the at character we throw an error. 
      */
      bool containsWildcard(const std::string a_str) const;

      /*!
	@brief Protect all kinds of brackets in a string.
	@param[in] a_str Input string. If it contains any bracket we throw an error.
      */
      bool containsBracket(const std::string a_str) const;

      /*!
	@brief Return true if string starts and ends with a paranthesis.
	@param[in] a_str Input string. 
	@return True if the first character in the string is ( and the last character is )
      */      
      bool isBracketed(const std::string a_str) const;

      /*!
	@brief Remove whitespace from string
      */
      std::string trim(const std::string& a_string) const;

      /*!
	@brief Return true if species exists in map and false otherwise
	@param[in] a_name Neutral species name
      */
      bool isNeutralSpecies(const std::string& a_name) const;            

      /*!
	@brief Return true if species exists in map and false otherwise
	@param[in] a_name Cdr species name
      */
      bool isPlasmaSpecies(const std::string& a_name) const;

      /*!
	@brief Return true if species exists in map and false otherwise
	@param[in] a_name Rte species name
      */
      bool isPhotonSpecies(const std::string& a_name) const;

      /*!
	@brief Check if file exists
	@param[in] a_filename File name
      */
      bool doesFileExist(const std::string a_filename) const;

      /*!
	@brief Add photoionization products to transport equations source terms.
	@param[inout] a_cdrSources   Source terms for CDR densities.
	@param[in]    a_rteDensities RTE mesh densities.
	@param[in]    a_position     Physical coordinates
	@param[in]    a_E            Electric field (SI units)
	@param[in]    a_dt           Time step
	@param[in]    a_dx           Grid resolution. 
      */
      virtual void addPhotoIonization(std::vector<Real>&       a_cdrSources,
				      const std::vector<Real>& a_rteDensities,
				      const RealVect           a_position,
				      const Real               a_E,
				      const Real               a_dt,
				      const Real               a_dx) const;      

      /*!
	@brief Routine for integrating the reactive-only problem using various algorithms. 
	@param[inout] a_cdrDensities     On input, contains n(t). On output it contains n(t+dt).
	@param[out]   a_photonProduction On input, should be equal to zero. On output it will contain the number of photons produced during the time step. 
	@param[in]    a_cdrGradients     CDR gradients at time a_time
	@param[in]    a_E                Electric field
	@param[in]    a_pos              Physical coordinates
	@param[in]    a_dx               Grid resolution
	@param[in]    a_dt               Time step
	@param[in]    a_kappa            Volume fraction 
      */
      virtual void integrateReactions(std::vector<Real>&          a_cdrDensities,
				      std::vector<Real>&          a_photonProduction,
				      const std::vector<RealVect> a_cdrGradients,
				      const RealVect              a_E,
				      const RealVect              a_pos,
				      const Real                  a_dx,
				      const Real                  a_dt,
				      const Real                  a_time,
				      const Real                  a_kappa) const;

      /*!
	@brief Routine for filling the source terms in the reactive problem.
	@param[out]   a_cdrSources       Contains source term for CDR equations. 
	@param[out]   a_rteSources       Contains source terms for RTE equations. 
	@param[in]    a_cdrDensities     CDR densities
	@param[in]    a_cdrGradients     CDR gradients at time a_time
	@param[in]    a_E                Electric field
	@param[in]    a_pos              Physical coordinates
	@param[in]    a_dx               Grid resolution
	@param[in]    a_time             Time
	@param[in]    a_kappa            Volume fraction 
      */
      void fillSourceTerms(std::vector<Real>&          a_cdrSources,
			   std::vector<Real>&          a_rteSources,
			   const std::vector<Real>     a_cdrDensities,
			   const std::vector<RealVect> a_cdrGradients,
			   const RealVect              a_E,
			   const RealVect              a_pos,
			   const Real                  a_dx,
			   const Real                  a_time,
			   const Real                  a_kappa) const;

      /*!
	@brief Routine for integrating the reactive-only problem using the explicit Euler rule. 
	@param[inout] a_cdrDensities     On input, contains n(t). On output it contains n(t+dt).
	@param[out]   a_photonProduction On input, should be equal to zero. On output it will contain the number of photons produced during the time step. 
	@param[in]    a_cdrGradients     CDR gradients at time a_time
	@param[in]    a_E                Electric field
	@param[in]    a_pos              Physical coordinates
	@param[in]    a_dx               Grid resolution
	@param[in]    a_dt               Time step
	@param[in]    a_time             Time
	@param[in]    a_kappa            Volume fraction 
      */
      void integrateReactionsExplicitEuler(std::vector<Real>&          a_cdrDensities,
					   std::vector<Real>&          a_photonProduction,
					   const std::vector<RealVect> a_cdrGradients,
					   const RealVect              a_E,
					   const RealVect              a_pos,
					   const Real                  a_dx,
					   const Real                  a_dt,
					   const Real                  a_time,
					   const Real                  a_kappa) const;

      /*!
	@brief Routine for integrating the reactive-only problem using the implicit Euler rule. 
	@param[inout] a_cdrDensities     On input, contains n(t). On output it contains n(t+dt).
	@param[out]   a_photonProduction On input, should be equal to zero. On output it will contain the number of photons produced during the time step. 
	@param[in]    a_cdrGradients     CDR gradients at time a_time
	@param[in]    a_E                Electric field
	@param[in]    a_pos              Physical coordinates
	@param[in]    a_dx               Grid resolution
	@param[in]    a_dt               Time step
	@param[in]    a_time             Time
	@param[in]    a_kappa            Volume fraction 
      */
      void integrateReactionsImplicitEuler(std::vector<Real>&          a_cdrDensities,
					   std::vector<Real>&          a_photonProduction,
					   const std::vector<RealVect> a_cdrGradients,
					   const RealVect              a_E,
					   const RealVect              a_pos,
					   const Real                  a_dx,
					   const Real                  a_dt,
					   const Real                  a_time,
					   const Real                  a_kappa) const;      

      /*!
	@brief Routine for integrating the reactive-only problem using a second order Runge-Kutta method. 
	@details This includes the tableu through the a_tableuAlpha parameter. 
	@param[inout] a_cdrDensities     On input, contains n(t). On output it contains n(t+dt).
	@param[out]   a_photonProduction On input, should be equal to zero. On output it will contain the number of photons produced during the time step. 
	@param[in]    a_cdrGradients     CDR gradients at time a_time
	@param[in]    a_E                Electric field
	@param[in]    a_pos              Physical coordinates
	@param[in]    a_dx               Grid resolution
	@param[in]    a_dt               Time step
	@param[in]    a_time             Time
	@param[in]    a_kappa            Volume fraction 
	@param[in]    a_tableuAlpha      RK2 tableu alpha. Use 0.5 for midpoint and 1.0 for trapezoidal (Heun's method)
      */
      void integrateReactionsExplicitRK2(std::vector<Real>&          a_cdrDensities,
					 std::vector<Real>&          a_photonProduction,
					 const std::vector<RealVect> a_cdrGradients,
					 const RealVect              a_E,
					 const RealVect              a_pos,
					 const Real                  a_dx,
					 const Real                  a_dt,
					 const Real                  a_time,
					 const Real                  a_kappa,
					 const Real                  a_tableuAlpha) const;

      /*!
	@brief Routine for integrating the reactive-only problem using the foruth order Runge-Kutta method. 
	@param[inout] a_cdrDensities     On input, contains n(t). On output it contains n(t+dt).
	@param[out]   a_photonProduction On input, should be equal to zero. On output it will contain the number of photons produced during the time step. 
	@param[in]    a_cdrGradients     CDR gradients at time a_time
	@param[in]    a_E                Electric field
	@param[in]    a_pos              Physical coordinates
	@param[in]    a_dx               Grid resolution
	@param[in]    a_dt               Time step
	@param[in]    a_time             Time
	@param[in]    a_kappa            Volume fraction 
      */
      void integrateReactionsExplicitRK4(std::vector<Real>&          a_cdrDensities,
					 std::vector<Real>&          a_photonProduction,
					 const std::vector<RealVect> a_cdrGradients,
					 const RealVect              a_E,
					 const RealVect              a_pos,
					 const Real                  a_dx,
					 const Real                  a_dt,
					 const Real                  a_time,
					 const Real                  a_kappa) const;
    };
  }
}

#include <CD_NamespaceFooter.H>

#endif<|MERGE_RESOLUTION|>--- conflicted
+++ resolved
@@ -1,10 +1,7 @@
 /* chombo-discharge
  * Copyright © 2022 SINTEF Energy Research.
-<<<<<<< HEAD
-=======
  * Copyright © 2022 NTNU.
  * Copyright © 2022 Fanny Skirbekk. 
->>>>>>> f3f9013f
  * Please refer to Copyright.txt and LICENSE in the chombo-discharge root directory.
  */
 
@@ -12,6 +9,7 @@
   @file   CD_CdrPlasmaJSON.H
   @brief  Declaration of a generic CdrPlasma model.
   @author Robert Marskar, Fanny Skirbekk
+  @todo   Energy stuff on domain sides is missing. 
 */
 
 #ifndef CD_CdrPlasmaJSON_H
@@ -785,7 +783,6 @@
       */
       std::vector<CdrPlasmaSurfaceReactionJSON> m_dielectricReactions;
 
-<<<<<<< HEAD
       /*!
 	@brief Associated energy losses for a surface reaction on dielectrics. 
 	@details The list is a list of species and the corresponding energy losses for a reaction. Note that although 
@@ -799,11 +796,6 @@
       std::map<int, bool> m_dielectricReactionHasEnergyLoss;
 
       // ===========================================
-      // MEMBER FUNCTIONS BEGIN HERE
-      // ===========================================
-
-=======
-       // ===========================================
       // DOMAIN SURFACE REACTIONS BEGIN HERE
       // ===========================================
 
@@ -842,7 +834,6 @@
       */
       const std::map<std::string, Side::LoHiSide> m_sideStringToSide{{"lo", Side::Lo}, {"hi", Side::Hi}};
       
->>>>>>> f3f9013f
       /*!
 	@brief Parse class options
       */
@@ -1097,13 +1088,13 @@
       virtual void parseDielectricReactionScaling(const int a_reactionIndex, const json& a_reactionJSON);
 
       /*!
-<<<<<<< HEAD
 	@brief Parse dielectric-reaction energy losses.
 	@param[in] a_reactionIndex  Reaction index. 
 	@param[in] a_reactionJSON   Input reaction. Must be one of the entries in the 'dielectric reactions' array. 
       */      
       virtual void parseDielectricReactionEnergyLosses(const int a_reactionIndex, const json& a_reactionJSON);                  
-=======
+
+      /*!
 	@brief Parse secondary emission on domain
       */
       virtual void parseDomainReactions();
@@ -1124,7 +1115,6 @@
 	@param[in] a_sides          List of the domain sides that this occurs at
       */
       virtual void parseDomainReactionScaling(const int a_reactionIndex, const json& a_reactionJSON, const std::vector<std::string>& a_sides);
->>>>>>> f3f9013f
 
       /*!
 	@brief Check if a surface-reaction makes sense in terms of the species that have been defined.
