--- conflicted
+++ resolved
@@ -1,21 +1,15 @@
 /* chombo-discharge
  * Copyright © 2022 SINTEF Energy Research.
  * Copyright © 2022 NTNU.
- * Copyright © 2022 Fanny Skirbekk. 
  * Please refer to Copyright.txt and LICENSE in the chombo-discharge root directory.
  */
 
 /*!
   @file   CD_StreamerInceptionStepperImplem.H
   @brief  Implementation of CD_StreamerInceptionStepper.H
-<<<<<<< HEAD
-  @author Robert Marskar
-  @author Rasmus Hoholm
-  @author Fanny Skirbekk
-=======
   @author Robert Marskar (SINTEF)
   @author Rasmus Hoholm (SINTEF)
->>>>>>> 4ee21447
+  @author Fanny Skirbekk (NTNU)
 */
 
 #ifndef CD_StreamerInceptionStepperImplem_H
@@ -1094,38 +1088,41 @@
       break;
     }
     }
+
     auto computeGradient = [this](const Real& a_timeStep) {
       return (m_voltageCurve(m_time + a_timeStep) - m_voltageCurve(m_time)) / a_timeStep;
     };
-    if(m_time <= m_peakTime){
-      Real currDt = 2*m_minDt;
-      Real currGradient = computeGradient(currDt);
-      const Real currVoltage = m_voltageCurve(m_time);
-      Real deltaV = currGradient*currDt;
-
-      while(std::abs(deltaV) <= std::abs(m_deltaVPercent*currVoltage) && (m_time + currDt) < m_endTime){
-	currDt += m_minDt;
-	currGradient = computeGradient(currDt);
-	deltaV = currGradient*currDt;
+
+    if (m_time <= m_peakTime) {
+      Real       currDt       = 2 * m_minDt;
+      Real       currGradient = computeGradient(currDt);
+      const Real currVoltage  = m_voltageCurve(m_time);
+      Real       deltaV       = currGradient * currDt;
+
+      while (std::abs(deltaV) <= std::abs(m_deltaVPercent * currVoltage) && (m_time + currDt) < m_endTime) {
+        currDt += m_minDt;
+        currGradient = computeGradient(currDt);
+        deltaV       = currGradient * currDt;
       }
-      
-      dt = currDt-m_minDt;
-    }
-    else{
-      if(m_prevDt == 0){
-	m_prevDt = m_minDt;
+
+      dt = currDt - m_minDt;
+    }
+    else {
+      if (m_prevDt == 0) {
+        m_prevDt = m_minDt;
       }
-      Real       currGradient = computeGradient(m_prevDt);
-      while(currGradient == 0){
-	m_prevDt += m_minDt;
-	currGradient = computeGradient(m_prevDt);
+      Real currGradient = computeGradient(m_prevDt);
+      while (currGradient == 0) {
+        m_prevDt += m_minDt;
+        currGradient = computeGradient(m_prevDt);
       }
-      Real currVoltage  = m_voltageCurve(m_time);
-      if(currVoltage == 0){
-	currVoltage = m_voltageCurve(m_time+m_prevDt);
+      Real currVoltage = m_voltageCurve(m_time);
+      if (currVoltage == 0) {
+        currVoltage = m_voltageCurve(m_time + m_prevDt);
       }
-      dt = std::abs(m_deltaVPercent*currVoltage/currGradient);
-    }
+      dt = std::abs(m_deltaVPercent * currVoltage / currGradient);
+    }
+
     dt = std::min(dt, m_maxDt);
     dt = std::max(dt, m_minDt);
   }
@@ -1142,14 +1139,10 @@
   }
 
   if (m_mode == Mode::Transient) {
-<<<<<<< HEAD
     m_prevDt = a_dt;
-    
-=======
 
     Timer timer("StreamerInceptionStepper::advance");
 
->>>>>>> 4ee21447
     const Real curTime    = m_time + a_dt;
     const Real curVoltage = m_voltageCurve(curTime);
 
@@ -1175,12 +1168,8 @@
     this->computeInceptionIntegralTransient(curVoltage);
     timer.stopEvent("Compute integral");
 
-<<<<<<< HEAD
     // Compute the critical volume, critical area, the ionization volume and the electron appearance rate.
-=======
-    // Compute the critical volume and the electron appearance rate.
     timer.startEvent("Compute Vcr");
->>>>>>> 4ee21447
     const Real Vcr  = this->computeCriticalVolumeTransient();
     const Real Acr = this->computeCriticalAreaTransient();
     const Real Vion = this->computeIonizationVolumeTransient(curVoltage);
@@ -1219,7 +1208,9 @@
     this->writeReportTransient();
     timer.stopEvent("Write report");
 
-    timer.eventReport(pout(), false);
+    if(m_profile) {
+      timer.eventReport(pout(), false);
+    }
   }
   else {
     MayDay::Error("StreamerInceptionStepper::advance -- must have 'StreamerInceptionStepper.mode = transient'");
