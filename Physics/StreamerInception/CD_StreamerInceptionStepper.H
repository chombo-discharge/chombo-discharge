--- conflicted
+++ resolved
@@ -605,7 +605,6 @@
       Real m_minDt;
 
       /*!
-<<<<<<< HEAD
 	@brief Permitted relative deviation in V(t) when computing voltage-curve based time steps.
       */
       Real m_epsVoltage;
@@ -616,15 +615,8 @@
       Real m_maxDtGrowth;
 
       /*!
-	@brief Variable step size for K-integration algorithm (factor of dx)
-      */
-      Real m_relativeInceptionStep;
-
-      /*!
 	@brief Fixed step size (physical dimensions)
-=======
 	@brief Step size factor
->>>>>>> 63f95491
       */
       Real m_stepSizeFactor;
 
