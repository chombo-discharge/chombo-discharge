--- conflicted
+++ resolved
@@ -109,198 +109,8 @@
       postInitialize() override;
 
       /*!
-<<<<<<< HEAD
-	@brief Solve streamer inception integral for each particle in each voltage and store K values in m_Kvalues. Called in postInitialize().
-      */
-      void
-      solveKValues();
-      
-      /*!
-	@brief K integral: Move particles as long as integration isn't 
-	@param[in] voltage Voltage multiplier
-      */
-      void
-      K_moveParticlesTrapezoidal(const Real& voltage); 
-
-      /*!
-	@brief K integral: Add integration parts after particles move
-	@param[in] voltage Voltage multiplier
-      */
-      void
-      K_addIntegrationTrapezoidal(const Real& voltage);
-
-      /*!
-	@brief K integral: Move particles as long as integration isn't stopped
-	@param[in] voltage Voltage multiplier
-      */
-      void
-      K_moveParticlesSimpsons(const Real& voltage);
-
-      /*!
-	@brief K integral: Add integration parts after particles move
-	@param[in] voltage Voltage multiplier
-      */
-      void
-      K_addIntegrationSimpsons(const Real& voltage);
-
-      /*!
-	@brief K integral: Move particles one step according to the integration algorithm
-	@param[in] voltage Voltage multiplier
-	@param[in] step Step number for Simpsons' (doesn't affect Trapezoidal)
-      */
-      void
-      K_moveParticlesOneStep(const Real& voltage,  const int& step);
-      
-      /*!
-	@brief Check if integration shall continue by checking all flags for keep integrating
-	@param[out] true if integration shall continue, false if not
-      */
-      bool
-      keepGoing() const;
-
-      /*!
-	@brief Move particles back to their original position after integration finished
-      */
-      void
-      moveParticlesInitialPosition();
-
-      /*!
-	@brief Set negative K values to 0
-	@param[in] K  K values for a specific voltage
-      */
-      void
-      zeroNegativeKValues(EBAMRCellData& K);
-
-      /*!
-	@brief Set all particles' masses to 0
-      */
-      void
-      resetParticleMass();
-
-      /*!
-	@brief Calculate particles' drift times until inside electrode, outside grid, or inside critical volume (negative ions) for positive and negative ions
-      */
-      void
-      solveDriftTimes();
-
-      /*!
-	@brief Solve drift time for specified charge and voltage
-	@param[in] dxSign Sign of dx (-1=negative, 1=positive)
-	@param[in] voltInd Voltage index
-      */
-      void
-      solveDriftTime(EBAMRCellData& t, const int& dxSign, const int& voltInd);
-
-      /*!
-	@brief Drift time integral (trapezoidal method): Add time step to particles' drift time tracker
-	@param[in] dxSign Sign of dx (-1=negative, 1=positive)
-	@param[in] voltInd Voltage index
-     */
-      void
-      driftTime_moveParticlesTrapezoidal(const int& dxSign, const int& voltInd);
-
-      /*!
-	@brief Drift time integral (trapezoidal method): Add integration parts after particles move
-      */
-      void
-      driftTime_addIntegrationTrapezoidal();
-
-      /*!
-	@brief Drift time integral (Simpson's method): Add time step to particles' drift time tracker
-	@param[in] dxSign Sign of dx (-1=negative, 1=positive)
-	@param[in] voltInd Voltage index
-      */
-      void
-      driftTime_moveParticlesSimpsons(const int& dxSign, const int& voltInd);
-
-      /*!
-	@brief Drift time integral (Simpson's method): Add integration parts after particles move
-      */
-      void
-      driftTime_addIntegrationSimpsons();
-
-      /*!
-	@brief Drift time integral: Move particles one step according to the integration algorithm
-	@param[in] dxSign Sign of dx (-1=negative, 1=positive)
-	@param[in] step Step number for Simpsons' (doesn't affect Trapezoidal)
-	@param[in] voltInd Voltage index
-      */
-      void
-      driftTime_moveParticlesOneStep(const int& dxSign, const int& step, const int& voltInd);
-
-      /*!
-	@brief Checks if particles are inside the critical volume and flags if they are.
-	@param[in] voltInd Voltage index
-      */
-      void
-      checkParticlesInsideCriticalVolume(const int& voltInd);
-      
-      /*!
-	@brief Interpolate between K values to find voltage giving K_inception and store values in m_VInception
-      */
-      void
-      solveVInception();
-
-      /*!
-	@brief Compute V_inception of a single cell
-	@param[in] regularData Patch data containing K values
-	@param[in] iv          Cell position vector
-	@param[out] V_inception of cell
-      */
-      void
-      computeVInceptionCell(const BaseFab<Real>& regularData, const IntVect& iv, Real& V_inception);
-
-      /*!
-	@brief Perform linear interpolation and find interpolated value at x
-	@param[in] y1 y(x_1)
-	@param[in] y2 y(x_2)
-	@param[in] x1 x_1
-	@param[in] x2 x_2
-	@param[in]  x Parameter of outpout value
-	@param[out] y Interpolated value at x
-      */ 
-      void
-      interpolate(const Real& x1, const Real& x2, const Real& y1, const Real& y2, const Real& x, Real& y);
-
-      /*!
-	@brief Add particle (regular kernel)
-	@param[out] particles Particle list
-	@param[in]  iv Cell position vector
-	@param[in]  dx Cell resolution
-	@param[in]  mass Particle mass
-      */
-      void
-      addParticleRegular(List<P>& particles, const IntVect iv, const Real dx, const Real mass);
-
-      /*!
-	@brief Add particle (irregular kernel)
-	@param[out] particles Particle list
-	@param[in]  vof Cell volume index
-	@param[in]  ebisbox EB information of grid patch
-	@param[in]  dx Cell resolution
-	@param[in]  mass Particle mass
-      */      
-      void
-      addParticleIrregular(List<P>& particles, const VolIndex& vof, const EBISBox& ebisbox, const Real dx, const Real mass);
-
-      /*!
-	@brief Compute the critical volume of the K values for each voltage
-      */
-      void
-      solveCriticalVolume();
-
-      /*!
-	@brief Print m_voltageSweeps, m_maxKValues, and m_criticalVolumes to terminal
-      */
-      void
-      printToTerminal();
-      
-      /*!
-	@brief Post checkpoint operations. Not needed for this time stepper. 
-=======
 	@brief Post checkpoint operations. 
 	@note Not needed for this time stepper beacuse checkpoint-restart is not supported. 
->>>>>>> 53d35822
       */
       void
       postCheckpointSetup() override
@@ -625,16 +435,16 @@
       std::vector<Real> m_criticalVolumeMinu;
 
       /*!
-	@brief (Average) time to appearance of first electron (in critical volume)
+	@brief Rate of appearance of first electron (in critical volume)
 	@note Static mode, positive polarity. 
       */
-      std::vector<Real> m_firstElectronPlus;
-
-      /*!
-	@brief (Average) time to appearance of first electron (in critical volume)
+      std::vector<Real> m_RdotPlus;
+
+      /*!
+	@brief Rate of appearance of first electron (in critical volume)
 	@note Static mode, negative polarity. 
       */
-      std::vector<Real> m_firstElectronMinu;
+      std::vector<Real> m_RdotMinu;
 
       /*!
 	@brief Voltage sweeps
@@ -973,7 +783,7 @@
 	@brief Compute time to first critical electron.
       */
       virtual void
-      computeFirstElectron() noexcept;
+      computeRdotStatic() noexcept;
 
       /*!
 	@brief Print report to the terminal. 
