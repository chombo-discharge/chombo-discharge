--- conflicted
+++ resolved
@@ -1,21 +1,13 @@
 /* chombo-discharge
  * Copyright © 2022 SINTEF Energy Research.
- * Copyright © 2022 NTNU.       
- * Copyright © 2022 Fanny Skirbekk.
  * Please refer to Copyright.txt and LICENSE in the chombo-discharge root directory.
  */
 
 /*!
   @file   CD_StreamerInceptionStepper.H
   @brief  TimeStepper class for evaluating the streamer inception criterion.
-<<<<<<< HEAD
-  @author Robert Marskar
-  @author Rasmus Hoholm
-  @author Fanny Skirbekk
-=======
   @author Robert Marskar (SINTEF)
   @author Rasmus Hoholm (SINTEF)
->>>>>>> bf32c64f
 */
 
 #ifndef CD_StreamerInceptionStepper_H
@@ -503,27 +495,9 @@
 
       /*!
 	@brief Critical volumes of K values for each voltage
-	@note Stationary mode, negative polarity
+	@note Stationary mode, positive polarity
       */
       std::vector<Real> m_criticalVolumeMinu;
-
-      /*!
-	@brief Critical area of K values for each voltage
-	@note Stationary mode, positive polarity
-      */
-      std::vector<Real> m_criticalAreaPlus;
-
-      /*!
-	@brief Critical area of K values for each voltage
-	@note Stationary mode, negative polarity
-      */
-      std::vector<Real> m_criticalAreaMinu;
-
-      /*!
-	@brief Ionization volumes for each voltage
-	@note Stationary mode
-      */
-      std::vector<Real> m_ionizationVolume;
 
       /*!
 	@brief Rate of appearance of first electron (in critical volume)
@@ -563,18 +537,6 @@
       std::vector<std::pair<Real, Real>> m_criticalVolume;
 
       /*!
-	@brief Critical area at various time instances. 
-	@details First parameter is time, second parameter is the critical area. 
-      */
-      std::vector<std::pair<Real, Real>> m_criticalArea;
-
-      /*!
-	@brief Ionization volume at various time instances.
-	@details First parameter is time, second parameter is the ionization volume.
-      */
-      std::vector<std::pair<Real, Real>> m_ionizationVolumeTransient;
-
-      /*!
 	@brief CFL-step for negative ions.
       */
       Real m_cfl;
@@ -588,25 +550,6 @@
 	@brief Minimum permitted time step.
       */
       Real m_minDt;
-      /*!
-	@brief Value between 0 and 1. The maximum deviation from V(t) in percent, i.e. deltaVPercent=deltaV/V
-      */
-      Real m_deltaVPercent;
-
-      /*!
-	@brief Time at the end of the input voltage curve
-      */
-      Real m_endTime;
-
-      /*!
-	@brief Time at the peak of the input voltage curve
-      */
-      Real m_peakTime;
-
-      /*!
-	@brief previous time step
-      */
-      Real m_prevDt;
 
       /*!
 	@brief Variable step size for K-integration algorithm (factor of dx)
@@ -698,11 +641,6 @@
       */
       std::string m_realm;
 
-      /*!
-	@brief output data file
-      */
-      std::string m_dataOutputFile;
-      
       /*!
 	@brief Output file
       */
@@ -930,46 +868,11 @@
       computeCriticalVolumeTransient() const noexcept;
 
       /*!
-	@brief Compute the critical area of the K values for each voltage
-	@note For the stationary method
-      */
-      virtual void
-      computeCriticalAreaStationary() noexcept;
-
-      /*!
-	@brief Compute the critical area of the K values for each voltage
-	@note For the transient method
-      */
-      virtual Real
-      computeCriticalAreaTransient() const noexcept;
-      
-      /*!
-	@brief Compute the ionization volume for each voltage
-	@note For the stationary method
-      */
-      virtual void
-      computeIonizationVolumeStationary() noexcept;
-
-      /*!
-	@brief Compute the ionization volume for each voltage
-	@note For the transient method
-      */
-      virtual Real
-      computeIonizationVolumeTransient(const Real& a_voltage) const noexcept;
-
-      /*!
 	@brief Compute time to first critical electron.
       */
       virtual void
       computeRdotStationary() noexcept;
 
-      /*!
-	@brief Print data report
-	@note For transient runs
-      */
-      void
-      writeDataReportTransient(const Real& a_voltage) const noexcept;
-      
       /*!
 	@brief Print report to the terminal. 
 	@note For stationary runs
