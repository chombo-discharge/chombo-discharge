--- conflicted
+++ resolved
@@ -25,10 +25,6 @@
 #include <CD_DischargeIO.H>
 #include <CD_NamespaceHeader.H>
 
-#warning "Need to guard against lack of dielectrics"
-#warning "Need to remove Dev and Dev2 folders"
-#warning "Permitted hop should be a threshold value of V*a_dt!"
-
 using namespace Physics::ItoKMC;
 
 template <typename I, typename C, typename R, typename F>
@@ -221,7 +217,6 @@
   m_condFilterNum       = -1;
   m_condFilterMaxStride = 1;
   m_condFilterAlpha     = 0.5;
-<<<<<<< HEAD
 
   pp.get("rho_filter_num", m_rhoFilterNum);
   pp.get("rho_filter_max_stride", m_rhoFilterMaxStride);
@@ -231,17 +226,6 @@
   pp.get("cond_filter_max_stride", m_condFilterMaxStride);
   pp.get("cond_filter_alpha", m_condFilterAlpha);
 
-=======
-
-  pp.get("rho_filter_num", m_rhoFilterNum);
-  pp.get("rho_filter_max_stride", m_rhoFilterMaxStride);
-  pp.get("rho_filter_alpha", m_rhoFilterAlpha);
-
-  pp.get("cond_filter_num", m_condFilterNum);
-  pp.get("cond_filter_max_stride", m_condFilterMaxStride);
-  pp.get("cond_filter_alpha", m_condFilterAlpha);
-
->>>>>>> af5b459f
   if (m_rhoFilterAlpha <= 0.0 || m_rhoFilterAlpha >= 1.0) {
     MayDay::Abort("ItoKMCGodunovStepper::parseFiltering -- cannot have alpha <= 0 or alpha >= 1 for rho_filter");
   }
@@ -1198,22 +1182,10 @@
   CH_TIMER("ItoKMCGodunovStepper::computeSemiImplicitRho::plasma_phase", t1);
   CH_TIMER("ItoKMCGodunovStepper::computeSemiImplicitRho::solid_phase", t2);
   CH_TIMER("ItoKMCGodunovStepper::computeSemiImplicitRho::filter", t3);
-<<<<<<< HEAD
-
-  // Soft requirement?
-  CH_assert(this->m_plasmaPhase == phase::gas);
-
-=======
->>>>>>> af5b459f
   if (this->m_verbosity > 5) {
     pout() << this->m_name + "::computeSemiImplicitRho" << endl;
   }
 
-<<<<<<< HEAD
-  MFAMRCellData& rho    = this->m_fieldSolver->getRho();
-  EBAMRCellData  rhoGas = (this->m_amr)->alias(phase::gas, rho);
-  //  EBAMRCellData  rhoSolid = (this->m_amr)->alias(phase::solid, rho);
-=======
   // Soft requirement?
   CH_assert(this->m_plasmaPhase == phase::gas);
 
@@ -1229,7 +1201,6 @@
   if (hasDielectrics) {
     rhoSolid = (this->m_amr)->alias(phase::solid, rho);
   }
->>>>>>> af5b459f
 
   DataOps::setValue(rho, 0.0);
 
@@ -1254,41 +1225,6 @@
   // Contribution from gas-side particles that diffused into EBs. This might be necessary near dielectric EBs as a comparatively small
   // correction in the space charge density. There should be no contribution from the CDR solvers because the diffusion-only divergence
   // term was computed using homogeneous Neumann boundary conditions.
-<<<<<<< HEAD
-  CH_START(t2);
-#if 0
-  EBAMRCellData particleScratch;
-  EBAMRCellData fluidScratch;
-
-  (this->m_amr)->allocate(particleScratch, this->m_particleRealm, phase::solid, 1);
-  (this->m_amr)->allocate(fluidScratch, this->m_fluidRealm, phase::solid, 1);
-
-  for (auto solverIt = (this->m_ito)->iterator(); solverIt.ok(); ++solverIt) {
-    const RefCountedPtr<ItoSolver>&  solver  = solverIt();
-    const RefCountedPtr<ItoSpecies>& species = solver->getSpecies();
-    const int                        Z       = species->getChargeNumber();
-
-    if (Z != 0) {
-      DataOps::setValue(particleScratch, 0.0);
-      DataOps::setValue(fluidScratch, 0.0);
-
-      (this->m_amr)
-        ->template depositParticles<PointParticle, &PointParticle::weight>(particleScratch,
-                                                                           this->m_particleRealm,
-                                                                           phase::solid,
-                                                                           *m_rhoDaggerParticles[solverIt.index()],
-                                                                           DepositionType::CIC,
-                                                                           CoarseFineDeposition::Halo,
-                                                                           true);
-
-      (this->m_amr)->copyData(fluidScratch, particleScratch);
-
-      DataOps::incr(rhoSolid, fluidScratch, 1.0 * Z * Units::Qe);
-    }
-  }
-#endif
-  CH_STOP(t2);
-=======
   if (hasDielectrics) {
     CH_START(t2);
 
@@ -1324,7 +1260,6 @@
 
     CH_STOP(t2);
   }
->>>>>>> af5b459f
 
   // Sync across levels
   this->m_amr->arithmeticAverage(rho, this->m_fluidRealm);
@@ -1347,13 +1282,9 @@
 
   // Put data on centroids.
   this->m_amr->interpToCentroids(rhoGas, this->m_fluidRealm, phase::gas);
-<<<<<<< HEAD
-  //  this->m_amr->interpToCentroids(rhoSolid, this->m_fluidRealm, phase::solid);
-=======
   if (hasDielectrics) {
     this->m_amr->interpToCentroids(rhoSolid, this->m_fluidRealm, phase::solid);
   }
->>>>>>> af5b459f
 }
 
 template <typename I, typename C, typename R, typename F>
