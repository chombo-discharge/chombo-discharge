/*!
  @file   ito_plasma_godunov.cpp
  @author Robert Marskar
  @date   June 2020
  @brief  Implementation of ito_plasma_godunov
*/

#include "ito_plasma_godunov.H"
#include "data_ops.H"
#include "units.H"
#include "poisson_multifluid_gmg.H"

#include <ParmParse.H>

#define DEBUG 1

using namespace physics::ito_plasma;

ito_plasma_godunov::ito_plasma_godunov(){
  m_name = "ito_plasma_godunov";
  m_use_old_dt = false;

  m_dt_relax = 1.E99;

  ParmParse pp("ito_plasma_godunov");
  pp.get("particle_realm", m_particle_realm);

  m_avg_cfl = 0.0;
}

ito_plasma_godunov::ito_plasma_godunov(RefCountedPtr<ito_plasma_physics>& a_physics){
  m_name    = "ito_plasma_godunov";
  m_physics = a_physics;
  m_use_old_dt = false;

  m_dt_relax = 1.E99;

  ParmParse pp("ito_plasma_godunov");
  pp.get("particle_realm", m_particle_realm);

  m_avg_cfl = 0.0;
}

ito_plasma_godunov::~ito_plasma_godunov(){

}

void ito_plasma_godunov::parse_options() {
  CH_TIME("ito_plasma_godunov::parse_options");
  if(m_verbosity > 5){
    pout() << m_name + "::parse_options" << endl;
  }

  ParmParse pp(m_name.c_str());
  std::string str;
  
  pp.get("verbosity",      m_verbosity);
  pp.get("ppc",            m_ppc);
  pp.get("max_cells_hop",  m_max_cells_hop);
  pp.get("merge_interval", m_merge_interval);
  pp.get("relax_factor",   m_relax_factor);
  pp.get("regrid_super",   m_regrid_superparticles);
  pp.get("algorithm",      str);
  pp.get("load_balance",   m_load_balance);
  pp.get("min_dt",         m_min_dt);
  pp.get("max_dt",         m_max_dt);

  if(str == "euler"){
    m_algorithm = which_algorithm::euler;
  }
  else if(str == "semi_implicit"){
    m_algorithm = which_algorithm::semi_implicit;
  }
  else{
    MayDay::Abort("ito_plasma_godunov::parse_options - unknown algorithm requested");
  }
}

void ito_plasma_godunov::allocate_internals(){
  CH_TIME("ito_plasma_godunov::allocate_internals");
  if(m_verbosity > 5){
    pout() << m_name + "::allocate_internals" << endl;
  }

  m_amr->allocate(m_fluid_scratch1,    m_fluid_realm,    m_phase, 1);
  m_amr->allocate(m_fluid_scratchD,    m_fluid_realm,    m_phase, SpaceDim);
  
  m_amr->allocate(m_particle_scratch1,  m_particle_realm, m_phase, 1);
  m_amr->allocate(m_particle_scratchD,  m_particle_realm, m_phase, SpaceDim);

  m_amr->allocate(m_J,            m_fluid_realm, m_phase, SpaceDim);
  m_amr->allocate(m_scratch1,     m_fluid_realm, m_phase, 1);
  m_amr->allocate(m_scratch2,     m_fluid_realm, m_phase, 1);
  m_amr->allocate(m_conduct_cell, m_fluid_realm, m_phase, 1);
  m_amr->allocate(m_conduct_face, m_fluid_realm, m_phase, 1);
  m_amr->allocate(m_conduct_eb,   m_fluid_realm, m_phase, 1);
}

void ito_plasma_godunov::post_checkpoint_setup() {
  CH_TIME("ito_plasma_godunov::post_checkpoint_setup");
  if(m_verbosity > 5){
    pout() << "ito_plasma_godunov::post_checkpoint_setup" << endl;
  }

  if(m_algorithm == which_algorithm::euler){ // Default method is just fine. 

  }
  else if(m_algorithm == which_algorithm::semi_implicit) {
    // Strange but true thing. The semi_implicit algorithm needs particles that ended up inside the EB to deposit
    // their charge on the mesh. These were copied to a separate container earlier which was checkpointed. We move
    // those back to the solvers and redeposit on the mesh. 
    //    m_ito->move_invalid_particles_to_particles();
    m_ito->deposit_particles();
    
    // Recompute poisson
    this->solve_poisson();
    this->allocate_internals();

  
    this->compute_ito_velocities();
    this->compute_ito_diffusion();
  }
}

void ito_plasma_godunov::compute_dt(Real& a_dt, time_code& a_timecode){
  CH_TIME("ito_plasma_godunov::compute_dt");
  if(m_verbosity > 5){
    pout() << "ito_plasma_godunov::compute_dt" << endl;
  }
  
  a_dt = m_ito->compute_dt();
  a_dt = a_dt*m_max_cells_hop;
  a_timecode = time_code::cfl;

  if(m_algorithm == which_algorithm::euler){
    const Real dtRelax = m_relax_factor*m_dt_relax;
    if(dtRelax < a_dt){
      a_dt = dtRelax;
      a_timecode = time_code::relaxation_time;
    }
  }
  else if(m_algorithm == which_algorithm::semi_implicit && m_use_old_dt == true){
    // a_dt = m_dt;
    // m_use_old_dt = false;
  }


  if(a_dt < m_min_dt){
    a_dt = m_min_dt;
    a_timecode = time_code::hardcap;
  }

  if(a_dt > m_max_dt){
    a_dt = m_max_dt;
    a_timecode = time_code::hardcap;
  }

#if 0 // Debug code
  const Real dtCFL = m_ito->compute_dt();
  m_avg_cfl += a_dt/dtCFL;
  if(procID() == 0) std::cout << "dt = " << a_dt
			      << "\t relax dt = " << m_dt_relax
			      << "\t factor = " << a_dt/m_dt_relax
			      << "\t CFL = " << a_dt/dtCFL
			      << "\t avgCFL = " << m_avg_cfl/(1+m_step)
			      << std::endl;
#endif
}

void ito_plasma_godunov::pre_regrid(const int a_lmin, const int a_old_finest_level){
  CH_TIME("ito_plasma_godunov::pre_regrid");
  if(m_verbosity > 5){
    pout() << "ito_plasma_godunov::pre_regrid" << endl;
  }

  ito_plasma_stepper::pre_regrid(a_lmin, a_old_finest_level);

  if(m_algorithm == which_algorithm::semi_implicit){
    m_use_old_dt = true;
  }
}

void ito_plasma_godunov::regrid(const int a_lmin, const int a_old_finest_level, const int a_new_finest_level) {
  CH_TIME("ito_plasma_godunov::regrid");
  if(m_verbosity > 5){
    pout() << "ito_plasma_godunov::regrid" << endl;
  }

<<<<<<< HEAD
  if(false){//m_algorithm == which_algorithm::semi_implicit){ 
=======
  // Allocate new memory
  this->allocate_internals();
>>>>>>> 003c3f95

  // Regrid solvers
  m_ito->regrid(a_lmin,     a_old_finest_level, a_new_finest_level);
  m_poisson->regrid(a_lmin, a_old_finest_level, a_new_finest_level);
  m_rte->regrid(a_lmin,     a_old_finest_level, a_new_finest_level);
  m_sigma->regrid(a_lmin,   a_old_finest_level, a_new_finest_level);

  // Strange but true thing. The semi_implicit algorithm needs particles that ended up inside the EB to deposit
  // their charge on the mesh. These were copied to a separate container earlier, and are now put back in the ito particles
  if(m_algorithm == which_algorithm::semi_implicit){
    //    m_ito->move_invalid_particles_to_particles();
  }

  // Redeposit particles
  m_ito->deposit_particles();

  // Recompute the electric field
  const bool converged = this->solve_poisson();
  if(!converged){
    MayDay::Abort("ito_plasma_stepper::regrid - Poisson solve did not converge after regrid!!!");
  }

  // Recompute new velocities and diffusion coefficients
  this->compute_ito_velocities();
  this->compute_ito_diffusion();
}

Real ito_plasma_godunov::advance(const Real a_dt) {
  CH_TIME("ito_plasma_godunov::advance");
  if(m_verbosity > 5){
    pout() << m_name + "::advance" << endl;
  }

  // Particle algorithms
  if(m_algorithm == which_algorithm::euler){
    this->advance_particles_euler(a_dt);
  }
  else if(m_algorithm == which_algorithm::semi_implicit){
    this->advance_particles_si(a_dt);
  }

  // Compute current and relaxation time.
  this->compute_J(m_J, a_dt);
  m_dt_relax = this->compute_relaxation_time(); // This is for the restricting the next step. 

  // Move photons
  this->advance_photons(a_dt);

  // Sort the particles and photons per cell so we can call reaction algorithms
  m_ito->sort_particles_by_cell();
  this->sort_bulk_photons_by_cell();
  this->sort_source_photons_by_cell();

  // Chemistry kernel.
  this->advance_reaction_network(a_dt);

  // Make superparticles
  if((m_step+1) % m_merge_interval == 0 && m_merge_interval > 0){
    m_ito->make_superparticles(m_ppc);
  }

  // Sort particles per patch. 
  m_ito->sort_particles_by_patch();
  this->sort_bulk_photons_by_patch();
  this->sort_source_photons_by_patch();

  // Clear other data holders for now. BC comes later
  for (auto solver_it = m_ito->iterator(); solver_it.ok(); ++solver_it){
    solver_it()->clear(solver_it()->get_eb_particles());
    solver_it()->clear(solver_it()->get_domain_particles());
    solver_it()->remove_eb_particles();
  }

  // Prepare next step
  this->compute_ito_velocities();
  this->compute_ito_diffusion();
  
  return a_dt;
}

void ito_plasma_godunov::advance_particles_euler(const Real a_dt){
  CH_TIME("ito_plasma_godunov::advance_particles_euler");
  if(m_verbosity > 5){
    pout() << m_name + "::advance_particles_euler" << endl;
  }

  this->set_old_positions();
  this->advect_particles_euler(a_dt);
  this->diffuse_particles_euler(a_dt);
  
  m_ito->remap();
  m_ito->deposit_particles();
  this->intersect_particles(a_dt);
  this->solve_poisson();
}

void ito_plasma_godunov::advance_particles_si(const Real a_dt){
  CH_TIME("ito_plasma_godunov::advance_particles_si");
  if(m_verbosity > 5){
    pout() << m_name + "::advance_particles_si" << endl;
  }

  this->set_old_positions();

  // Compute conductivity and setup poissonp
  this->compute_conductivity();
  this->setup_semi_implicit_poisson(a_dt);

  // Diffuse particles
  this->diffuse_particles_euler(a_dt);

  // Remap and deposit
  m_ito->remap();
  m_ito->deposit_particles();

  // Now compute the electric field
  this->solve_poisson();

  // We have field at k+1 but particles have been diffused. Put them back to X^k positions and compute
  // velocities with E^(k+1)
  this->swap_particle_positions();
  this->compute_ito_velocities();
  
  // Compute new ito velocities and advect the particles
  this->advect_particles_si(a_dt);

  // Remap, redeposit, store invalid particles, and intersect particles.
  // This is subtle, because the semi-implicit advance takes into account clouds from particles on the
  // "wrong" side of the EB. After deposition, we put those particles in m_invalid_particles in the ito_solver
  // BEFORE intersecting particles and removing the particles inside the geometries. The reason is that after
  // regrid we must recompute the mesh density, but in that case we have discarded some very important particles
  // and these must be put back as densities on the mesh after the regrid. The same logic applies when restarting....
  m_ito->remap();
  m_ito->deposit_particles();
  m_ito->update_invalid_particles(); // This copies particles that are inside the EB to a separate data holder. 
  this->intersect_particles(a_dt);   // This moves particles that bumped into the EB into data holders for parsing BCs. 
}

void ito_plasma_godunov::advect_particles_euler(const Real a_dt){
  CH_TIME("ito_plasma_godunov::advect_particles_euler");
  if(m_verbosity > 5){
    pout() << m_name + "::advect_particles_euler" << endl;
  }

  for (auto solver_it = m_ito->iterator(); solver_it.ok(); ++solver_it){
    RefCountedPtr<ito_solver>& solver = solver_it();
    if(solver->is_mobile()){
      
      for (int lvl = 0; lvl <= m_amr->get_finest_level(); lvl++){
	const DisjointBoxLayout& dbl          = m_amr->get_grids(m_particle_realm)[lvl];
	ParticleData<ito_particle>& particles = solver->get_particles()[lvl];

	for (DataIterator dit = dbl.dataIterator(); dit.ok(); ++dit){

	  List<ito_particle>& particleList = particles[dit()].listItems();
	  ListIterator<ito_particle> lit(particleList);

	  // First step
	  for (lit.rewind(); lit; ++lit){
	    ito_particle& p = particleList[lit];

	    // Update positions. 
	    p.oldPosition() = p.position();
	    p.position() += p.velocity()*a_dt;
	  }
	}
      }
    }
  }
}

void ito_plasma_godunov::advect_particles_si(const Real a_dt){
  CH_TIME("ito_plasma_godunov::advect_particles_si");
  if(m_verbosity > 5){
    pout() << m_name + "::advect_particles_si" << endl;
  }

  for (auto solver_it = m_ito->iterator(); solver_it.ok(); ++solver_it){
    RefCountedPtr<ito_solver>& solver = solver_it();
    if(solver->is_mobile()){
      
      for (int lvl = 0; lvl <= m_amr->get_finest_level(); lvl++){
	const DisjointBoxLayout& dbl          = m_amr->get_grids(m_particle_realm)[lvl];
	ParticleData<ito_particle>& particles = solver->get_particles()[lvl];

	for (DataIterator dit = dbl.dataIterator(); dit.ok(); ++dit){

	  List<ito_particle>& particleList = particles[dit()].listItems();
	  ListIterator<ito_particle> lit(particleList);

	  // First step
	  for (lit.rewind(); lit; ++lit){
	    ito_particle& p = particleList[lit];

	    // Add diffusion hop again. The position after the diffusion hop is oldPosition(). Go there,
	    // then advect. 
	    p.position() = p.oldPosition() + p.velocity()*a_dt;
	  }
	}
      }
    }
  }
}

void ito_plasma_godunov::diffuse_particles_euler(const Real a_dt){
  CH_TIME("ito_plasma_godunov::diffuse_particles_euler");
  if(m_verbosity > 5){
    pout() << m_name + "::diffuse_particles_euler" << endl;
  }

  for (auto solver_it = m_ito->iterator(); solver_it.ok(); ++solver_it){
    RefCountedPtr<ito_solver>& solver = solver_it();
    
    if(solver->is_diffusive()){
      for (int lvl = 0; lvl <= m_amr->get_finest_level(); lvl++){
	const DisjointBoxLayout& dbl          = m_amr->get_grids(m_particle_realm)[lvl];
	ParticleData<ito_particle>& particles = solver->get_particles()[lvl];

	for (DataIterator dit = dbl.dataIterator(); dit.ok(); ++dit){

	  List<ito_particle>& particleList = particles[dit()].listItems();
	  ListIterator<ito_particle> lit(particleList);

	  // Diffusion hop.
	  for (lit.rewind(); lit.ok(); ++lit){
	    ito_particle& p = particleList[lit];
	    const RealVect ran = solver->random_gaussian();
	    const RealVect hop = ran*sqrt(2.0*p.diffusion()*a_dt);

	    p.oldPosition() = p.position();
	    p.position() += hop;
	  }
	}
      }
    }
  }
}

void ito_plasma_godunov::set_old_positions(){
  CH_TIME("ito_plasma_godunov::set_old_positions()");
  if(m_verbosity > 5){
    pout() << m_name + "::set_old_positions()" << endl;
  }

  for (auto solver_it = m_ito->iterator(); solver_it.ok(); ++solver_it){
    RefCountedPtr<ito_solver>& solver = solver_it();
    
    if(solver->is_diffusive()){
      for (int lvl = 0; lvl <= m_amr->get_finest_level(); lvl++){
	const DisjointBoxLayout& dbl          = m_amr->get_grids(m_particle_realm)[lvl];
	ParticleData<ito_particle>& particles = solver->get_particles()[lvl];

	for (DataIterator dit = dbl.dataIterator(); dit.ok(); ++dit){

	  List<ito_particle>& particleList = particles[dit()].listItems();


	  for (ListIterator<ito_particle> lit(particleList); lit.ok(); ++lit){
	    ito_particle& p = particleList[lit];
	    p.oldPosition() = p.position();
	  }
	}
      }
    }
  }
}

void ito_plasma_godunov::rewind_particles(){
  CH_TIME("ito_plasma_godunov::rewind_particles");
  if(m_verbosity > 5){
    pout() << m_name + "::rewind_particles" << endl;
  }

  for (auto solver_it = m_ito->iterator(); solver_it.ok(); ++solver_it){
    RefCountedPtr<ito_solver>& solver = solver_it();
    
    if(solver->is_diffusive()){
      for (int lvl = 0; lvl <= m_amr->get_finest_level(); lvl++){
	const DisjointBoxLayout& dbl          = m_amr->get_grids(m_particle_realm)[lvl];
	ParticleData<ito_particle>& particles = solver->get_particles()[lvl];

	for (DataIterator dit = dbl.dataIterator(); dit.ok(); ++dit){

	  List<ito_particle>& particleList = particles[dit()].listItems();
	  ListIterator<ito_particle> lit(particleList);

	  // Diffusion hop.
	  for (lit.rewind(); lit; ++lit){
	    ito_particle& p = particleList[lit];
	    p.position() = p.oldPosition();
	  }
	}
      }
    }
  }
}

void ito_plasma_godunov::swap_particle_positions(){
  CH_TIME("ito_plasma_godunov::swap_particle_positions");
  if(m_verbosity > 5){
    pout() << m_name + "::swap_particle_positions" << endl;
  }

  for (auto solver_it = m_ito->iterator(); solver_it.ok(); ++solver_it){
    RefCountedPtr<ito_solver>& solver = solver_it();
    
    if(solver->is_diffusive()){
      for (int lvl = 0; lvl <= m_amr->get_finest_level(); lvl++){
	const DisjointBoxLayout& dbl          = m_amr->get_grids(m_particle_realm)[lvl];
	ParticleData<ito_particle>& particles = solver->get_particles()[lvl];

	for (DataIterator dit = dbl.dataIterator(); dit.ok(); ++dit){

	  List<ito_particle>& particleList = particles[dit()].listItems();
	  ListIterator<ito_particle> lit(particleList);

	  // Diffusion hop.
	  for (lit.rewind(); lit; ++lit){
	    ito_particle& p = particleList[lit];
	    const RealVect tmp = p.position();
	    
	    p.position()    = p.oldPosition();
	    p.oldPosition() = p.position();
	  }
	}
      }
    }
  }
}

void ito_plasma_godunov::intersect_particles(const Real a_dt){
  CH_TIME("ito_plasma_godunov::intersect_particles");
  if(m_verbosity > 5){
    pout() << m_name + "::intersect_particles" << endl;
  }

  for (auto solver_it = m_ito->iterator(); solver_it.ok(); ++solver_it){
    RefCountedPtr<ito_solver>& solver = solver_it();
     solver->intersect_particles();
  }
}

void ito_plasma_godunov::compute_conductivity(){
  CH_TIME("ito_plasma_godunov::compute_conductivity");
  if(m_verbosity > 5){
    pout() << m_name + "::compute_conductivity" << endl;
  }

  // Get handle to E gas-side E
  EBAMRCellData Egas;
  m_amr->allocate_ptr(Egas);
  m_amr->alias(Egas, m_phase, m_poisson->get_E());

  // Compute |E| and reset conductivity
  data_ops::vector_length(m_scratch1, Egas);
  data_ops::set_value(m_conduct_cell, 0.0);
  
  for (auto solver_it = m_ito->iterator(); solver_it.ok(); ++solver_it){
    const RefCountedPtr<ito_solver>& solver   = solver_it();
    const RefCountedPtr<ito_species>& species = solver->get_species();

    const int q = species->get_charge();
    
    if(solver->is_mobile() &&  q != 0){

      // These things are defined on the particle realm. Copy them to the fluid realm. 
      const EBAMRCellData& velo  = solver->get_velo_cell();
      const EBAMRCellData& state = solver->get_state();

      m_fluid_scratch1.copy(state);
      m_fluid_scratchD.copy(velo);

      data_ops::vector_length(m_scratch2, m_fluid_scratchD);   // m_scratch2     = |v|
      data_ops::divide_scalar(m_scratch2, m_scratch1);         // m_scratch2     = |v|/|E| = mu
      data_ops::multiply(m_scratch2,      m_fluid_scratch1);   // m_scratch2     = mu*phi
      data_ops::incr(m_conduct_cell,      m_scratch2, Abs(q)); // m_conduct_cell = mu*phi*q
    }
  }

  // Scale by unit charge
  data_ops::scale(m_conduct_cell, units::s_Qe);

  m_amr->average_down(m_conduct_cell,     m_fluid_realm, m_phase);
  m_amr->interp_ghost_pwl(m_conduct_cell, m_fluid_realm, m_phase);

  // This code does averaging from cell to face. 
  data_ops::average_cell_to_face_allcomps(m_conduct_face, m_conduct_cell, m_amr->get_domains());

  // This code extrapolates the conductivity to the EB. This should actually be the EB centroid but since the stencils
  // for EB extrapolation can be a bit nasty (e.g. negative weights), we do the centroid instead and take that as an approximation.
#if 0
  const irreg_amr_stencil<centroid_interp>& ebsten = m_amr->get_centroid_interp_stencils(m_fluid_realm, m_phase);
  for (int lvl = 0; lvl <= m_amr->get_finest_level(); lvl++){
    ebsten.apply(m_conduct_eb, m_conduct_cell, lvl);
  }
#else
  data_ops::set_value(m_conduct_eb, 0.0);
  data_ops::incr(m_conduct_eb, m_conduct_cell, 1.0);
#endif

}

void ito_plasma_godunov::setup_semi_implicit_poisson(const Real a_dt){
  CH_TIME("ito_plasma_godunov::setup_semi_implicit_poisson");
  if(m_verbosity > 5){
    pout() << m_name + "::setup_semi_implicit_poisson" << endl;
  }

  poisson_multifluid_gmg* poisson = (poisson_multifluid_gmg*) (&(*m_poisson));

  // Set coefficients as usual
  poisson->set_coefficients();

  // Get bco and increment with mobilities
  MFAMRFluxData& bco   = poisson->get_bco();
  MFAMRIVData& bco_irr = poisson->get_bco_irreg();
  
  EBAMRFluxData bco_gas;
  EBAMRIVData   bco_irr_gas;
  
  m_amr->allocate_ptr(bco_gas);
  m_amr->allocate_ptr(bco_irr_gas);
  
  m_amr->alias(bco_gas,     phase::gas, bco);
  m_amr->alias(bco_irr_gas, phase::gas, bco_irr);

  data_ops::scale(m_conduct_face, a_dt/units::s_eps0);
  data_ops::scale(m_conduct_eb,   a_dt/units::s_eps0);

  data_ops::multiply(m_conduct_face, bco_gas);
  data_ops::multiply(m_conduct_eb,   bco_irr_gas);

  data_ops::incr(bco_gas,     m_conduct_face, 1.0);
  data_ops::incr(bco_irr_gas, m_conduct_eb,   1.0);

  // Set up the multigrid solver
  poisson->setup_operator_factory();
  poisson->setup_solver();
  poisson->set_needs_setup(false);
}<|MERGE_RESOLUTION|>--- conflicted
+++ resolved
@@ -186,12 +186,10 @@
     pout() << "ito_plasma_godunov::regrid" << endl;
   }
 
-<<<<<<< HEAD
-  if(false){//m_algorithm == which_algorithm::semi_implicit){ 
-=======
+  if(m_algorithm == which_algorithm::semi_implicit){ 
+
   // Allocate new memory
   this->allocate_internals();
->>>>>>> 003c3f95
 
   // Regrid solvers
   m_ito->regrid(a_lmin,     a_old_finest_level, a_new_finest_level);
