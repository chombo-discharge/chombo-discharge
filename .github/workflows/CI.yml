--- conflicted
+++ resolved
@@ -33,11 +33,7 @@
     needs: Formatting
     name: Linux-GNU
     runs-on: ubuntu-latest
-<<<<<<< HEAD
-    timeout-minutes: 120
-=======
     timeout-minutes: 150
->>>>>>> c9fb69d1
     strategy:
       matrix:
         ver: [10,12]
