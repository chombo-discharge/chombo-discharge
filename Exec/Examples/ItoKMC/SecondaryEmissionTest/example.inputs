# ====================================================================================================
# Voltage curve
# ====================================================================================================
<<<<<<< HEAD
ItoKMC.potential = 5.5E3
=======
ItoKMC.potential = 6.0E3
>>>>>>> ddac7ff3
ItoKMC.basename  = pout

# ====================================================================================================
# AmrMesh class options
# ====================================================================================================
AmrMesh.lo_corner        =  -4E-2    0 -4E-2     # Low corner of problem domain
AmrMesh.hi_corner        =  4E-2 4E-2  4E-2 # High corner of problem domain
AmrMesh.verbosity        = -1          # Controls verbosity. 
AmrMesh.coarsest_domain  = 128 64 128     # Number of cells on coarsest domain
AmrMesh.max_amr_depth    = 8           # Maximum amr depth
AmrMesh.max_sim_depth    = -1          # Maximum simulation depth
AmrMesh.fill_ratio       = 1.0         # Fill ratio for grid generation
AmrMesh.buffer_size      = 2           # Number of cells between grid levels
AmrMesh.grid_algorithm   = tiled       # Berger-Rigoustous 'br' or 'tiled' for the tiled algorithm
AmrMesh.box_sorting      = morton      # 'none', 'shuffle', 'morton'
AmrMesh.blocking_factor  = 16          # Blocking factor. 
AmrMesh.max_box_size     = 16          # Maximum allowed box size
AmrMesh.max_ebis_box     = 16          # Maximum allowed box size for EBIS generation. 
AmrMesh.ref_rat          = 2 2 2 2 2 2 # Refinement ratios (mixed ratios are allowed). 
AmrMesh.num_ghost        = 2           # Number of ghost cells. 
AmrMesh.lsf_ghost        = 2           # Number of ghost cells when writing level-set to grid
AmrMesh.eb_ghost         = 2           # Set number of of ghost cells for EB stuff
AmrMesh.mg_interp_order  = 2           # Multigrid interpolation order
AmrMesh.mg_interp_radius = 2           # Multigrid interpolation radius
AmrMesh.mg_interp_weight = 2           # Multigrid interpolation weight (for least squares)
AmrMesh.centroid_sten    = linear      # Centroid interp stencils. 'pwl', 'linear', 'taylor, 'lsq'
AmrMesh.eb_sten          = pwl         # EB interp stencils. 'pwl', 'linear', 'taylor, 'lsq'
AmrMesh.redist_radius    = 1           # Redistribution radius for hyperbolic conservation laws


# ====================================================================================================
# Driver class options
# ====================================================================================================
Driver.verbosity                       = 2                # Engine verbosity
Driver.geometry_generation             = chombo-discharge # Grid generation method, 'chombo-discharge' or 'chombo'
Driver.geometry_scan_level             = 0                # Geometry scan level for chombo-discharge geometry generator
Driver.ebis_memory_load_balance        = false            # If using Chombo geo-gen, use memory as loads for EBIS generation  
Driver.plot_interval                   = 10               # Plot interval
Driver.checkpoint_interval             = 50               # Checkpoint interval
Driver.regrid_interval                 = 5                # Regrid interval
Driver.write_regrid_files              = true             # Write regrid files or not.
Driver.write_restart_files             = false            # Write restart files or not
Driver.initial_regrids                 = 3                # Number of initial regrids
Driver.do_init_load_balance            = false            # If true, load balance the first step in a fresh simulation.
Driver.start_time                      = 0                # Start time (fresh simulations only)
Driver.stop_time                       = 10E-6             # Stop time
Driver.max_steps                       = 500              # Maximum number of steps
Driver.geometry_only                   = false            # Special option that ONLY plots the geometry
Driver.write_memory                    = false            # Write MPI memory report
Driver.write_loads                     = false            # Write (accumulated) computational loads
Driver.output_directory                = ./               # Output directory
Driver.output_names                    = simulation       # Simulation output names
Driver.max_plot_depth                  = -1               # Restrict maximum plot depth (-1 => finest simulation level)
Driver.max_chk_depth                   = -1               # Restrict chechkpoint depth (-1 => finest simulation level)	
Driver.num_plot_ghost                  = 1                # Number of ghost cells to include in plots
Driver.plt_vars                        = 0                # 'tags', 'mpi_rank', 'levelset'
Driver.restart                         = 0                # Restart step (less or equal to 0 implies fresh simulation)
Driver.allow_coarsening                = true             # Allows removal of grid levels according to CellTagger
Driver.grow_geo_tags                   = 2                # How much to grow tags when using geometry-based refinement. 
Driver.refine_angles                   = 60.              # Refine cells if angle between elements exceed this value.
Driver.refine_electrodes               = 2                # Refine electrode surfaces. -1 => equal to refine_geometry
Driver.refine_dielectrics              = 1                # Refine dielectric surfaces. -1 => equal to refine_geometry


# ====================================================================================================
# FieldSolverMultigrid class options
# ====================================================================================================
FieldSolverMultigrid.verbosity         = -1                # Class verbosity
FieldSolverMultigrid.jump_bc           = natural           # Jump BC type ('natural' or 'saturation_charge')
FieldSolverMultigrid.bc.x.lo           = dirichlet 0.0       # Bc type (see docs)
FieldSolverMultigrid.bc.x.hi           = dirichlet 0.0       # Bc type (see docs)
FieldSolverMultigrid.bc.y.lo           = dirichlet 0.0     # Bc type (see docs)
FieldSolverMultigrid.bc.y.hi           = neumann   0.0     # Bc type (see docs)
FieldSolverMultigrid.bc.z.lo           = dirichlet 0.0     # Bc type (see docs)
FieldSolverMultigrid.bc.z.hi           = dirichlet 0.0     # Bc type (see docs)
FieldSolverMultigrid.plt_vars          = phi rho E perm         # Plot variables: 'phi', 'rho', 'E', 'res', 'perm', 'sigma', 'Esol'
FieldSolverMultigrid.use_regrid_slopes = true              # Use slopes when regridding or not
FieldSolverMultigrid.kappa_source      = true              # Volume weighted space charge density or not (depends on algorithm)
FieldSolverMultigrid.filter_rho        = 0                 # Number of filterings of space charge before Poisson solve
FieldSolverMultigrid.filter_potential  = 0                 # Number of filterings of potential after Poisson solve

FieldSolverMultigrid.gmg_verbosity     = 10                # GMG verbosity
FieldSolverMultigrid.gmg_pre_smooth    = 16                # Number of relaxations in downsweep
FieldSolverMultigrid.gmg_post_smooth   = 16                # Number of relaxations in upsweep
FieldSolverMultigrid.gmg_bott_smooth   = 16                # Number of at bottom level (before dropping to bottom solver)
FieldSolverMultigrid.gmg_min_iter      = 5                 # Minimum number of iterations
FieldSolverMultigrid.gmg_max_iter      = 32                # Maximum number of iterations
FieldSolverMultigrid.gmg_exit_tol      = 1.E-10            # Residue tolerance
FieldSolverMultigrid.gmg_exit_hang     = 0.2               # Solver hang
FieldSolverMultigrid.gmg_min_cells     = 4                  # Bottom drop
FieldSolverMultigrid.gmg_drop_order    = 0                 # Drop stencil order to 1 if domain is coarser than this.
FieldSolverMultigrid.gmg_bc_order      = 2                 # Boundary condition order for multigrid
FieldSolverMultigrid.gmg_bc_weight     = 1                 # Boundary condition weights (for least squares)
FieldSolverMultigrid.gmg_jump_order    = 2                 # Boundary condition order for jump conditions
FieldSolverMultigrid.gmg_jump_weight   = 1                 # Boundary condition weight for jump conditions (for least squares)
FieldSolverMultigrid.gmg_bottom_solver = bicgstab          # Bottom solver type. 'simple', 'bicgstab', or 'gmres'
FieldSolverMultigrid.gmg_cycle         = vcycle            # Cycle type. Only 'vcycle' supported for now. 
FieldSolverMultigrid.gmg_smoother      = red_black         # Relaxation type. 'jacobi', 'multi_color', or 'red_black'


# ====================================================================================================
# ItoSolver class options
# ====================================================================================================
ItoSolver.verbosity           = -1            # Class verbosity
ItoSolver.plt_vars            = phi mu vel dco   # 'phi', 'vel', 'dco', 'part', 'eb_part', 'dom_part', 'src_part', 'energy_density', 'energy'
ItoSolver.intersection_alg    = bisection     # Intersection algorithm for EB-particle intersections.
ItoSolver.bisect_step         = 1.E-4         # Bisection step length for intersection tests
ItoSolver.normal_max          = 5.0           # Maximum value (absolute) that can be drawn from the exponential distribution.
ItoSolver.redistribute        = false         # Turn on/off redistribution. 
ItoSolver.blend_conservation  = false         # Turn on/off blending with nonconservative divergenceo
ItoSolver.checkpointing       = particles     # 'particles' or 'numbers'
ItoSolver.ppc_restart         = 32            # Maximum number of computational particles to generate for restarts.
ItoSolver.irr_ngp_deposition  = false          # Force irregular deposition in cut cells or not
ItoSolver.irr_ngp_interp      = true          # Force irregular interpolation in cut cells or not
ItoSolver.mobility_interp     = direct        # How to interpolate mobility, 'direct' or 'velocity', i.e. either mu_p = mu(X_p) or mu_p = (mu*E)(X_p)/E(X_p)
ItoSolver.plot_deposition     = cic           # Cloud-in-cell for plotting particles.
ItoSolver.deposition          = cic           # Deposition type. 
ItoSolver.deposition_cf       = halo          # Coarse-fine deposition. interp, halo, or halo_ngp

# ====================================================================================================
# CdrCTU solver settings. 
# ====================================================================================================
CdrCTU.bc.x.lo              = wall                    # 'data', 'function', 'wall', 'outflow', or 'solver'
CdrCTU.bc.x.hi              = wall                    # 'data', 'function', 'wall', 'outflow', or 'solver'
CdrCTU.bc.y.lo              = wall                    # 'data', 'function', 'wall', 'outflow', or 'solver'
CdrCTU.bc.y.hi              = wall                    # 'data', 'function', 'wall', 'outflow', or 'solver'
CdrCTU.bc.z.lo              = wall                    # 'data', 'function', 'wall', 'outflow', or 'solver'
CdrCTU.bc.z.hi              = wall                    # 'data', 'function', 'wall', 'outflow', or 'solver'
CdrCTU.slope_limiter        = minmod                  # Slope limiter. 'none', 'minmod', 'mc', or 'superbee'
CdrCTU.use_ctu              = true                    # If true, use CTU. Otherwise it's DTU.
CdrCTU.plt_vars             = phi vel src dco ebflux  # Plot variables. Options are 'phi', 'vel', 'dco', 'src'
CdrCTU.plot_mode            = density                 # Plot densities 'density' or particle numbers ('numbers')
CdrCTU.blend_conservation   = true                    # Turn on/off blending with nonconservative divergenceo
CdrCTU.which_redistribution = volume                  # Redistribution type. 'volume', 'mass', or 'none' (turned off)
CdrCTU.use_regrid_slopes    = true                    # Turn on/off slopes when regridding
CdrCTU.gmg_verbosity        = -1                      # GMG verbosity
CdrCTU.gmg_pre_smooth       = 12                      # Number of relaxations in GMG downsweep
CdrCTU.gmg_post_smooth      = 12                      # Number of relaxations in upsweep
CdrCTU.gmg_bott_smooth      = 12                      # NUmber of relaxations before dropping to bottom solver
CdrCTU.gmg_min_iter         = 5                       # Minimum number of iterations
CdrCTU.gmg_max_iter         = 32                      # Maximum number of iterations
CdrCTU.gmg_exit_tol         = 1.E-10                  # Residue tolerance
CdrCTU.gmg_exit_hang        = 0.2                     # Solver hang
CdrCTU.gmg_min_cells        = 16                      # Bottom drop
CdrCTU.gmg_bottom_solver    = bicgstab                # Bottom solver type. Valid options are 'simple' and 'bicgstab'
CdrCTU.gmg_cycle            = vcycle                  # Cycle type. Only 'vcycle' supported for now
CdrCTU.gmg_smoother         = red_black               # Relaxation type. 'jacobi', 'multi_color', or 'red_black'



# ====================================================================================================
# McPhoto class options
# ====================================================================================================
McPhoto.verbosity          = -1            # Solver verbosity
McPhoto.instantaneous      = true          # Instantaneous transport or not
McPhoto.max_photons_per_cell        = 1             # Maximum no. generated in a cell (< = 0 yields physical photons)
McPhoto.num_sampling_packets = 1 ## Number of sub-sampling packets for max_photons_per_cell
McPhoto.blend_conservation = false         # Switch for blending with the nonconservative divergence
McPhoto.transparent_eb     = false         # Turn on/off transparent boundaries. Only for instantaneous=true
McPhoto.random_kappa       = true          # Randomize absorption length (taken from Photon implementation)
McPhoto.plt_vars           = phi src_phot  # Available are 'phi' and 'src', 'phot', 'eb_phot', 'dom_phot', 'bulk_phot', 'src_phot'
McPhoto.plot_deposition    = cic           # Cloud-in-cell for plotting particles. 
McPhoto.intersection_alg   = raycast       # EB intersection algorithm. Supported are: 'raycast' 'bisection'
McPhoto.bisect_step        = 1.E-4         # Bisection step length for intersection tests
McPhoto.seed               = 0             # Seed for RNG
McPhoto.bc_x_low           = outflow       # Boundary condition. 'outflow', 'symmetry', or 'wall'
McPhoto.bc_x_high          = outflow       # Boundary condition
McPhoto.bc_y_low           = outflow       # Boundary condition
McPhoto.bc_y_high          = outflow       # Boundary condition
McPhoto.bc_z_low           = outflow       # Boundary condition
McPhoto.bc_z_high          = outflow       # Boundary condition
McPhoto.photon_generation  = deterministic # Volumetric source term. 'deterministic' or 'stochastic'
McPhoto.source_type        = number        # 'number'      = Source term contains the number of photons produced
                                           # 'volume'      = Source terms contains the number of photons produced per unit volume
                                           # 'volume_rate' = Source terms contains the volumetric rate
                                           # 'rate'        = Source terms contains the rate
McPhoto.deposition         = cic           # 'ngp'  = nearest grid point
McPhoto.deposition_cf      = halo          # Coarse-fine deposition. Must be interp or halo
                                           # 'num'  = # of photons per cell
                                           # 'cic'  = cloud-in-cell
                                           # 'tsc'  = triangle-shaped-cloud
                                           # 'w4'   = 3rd order interpolation

# ====================================================================================================
# SurfaceODESolver solver settings. 
# ====================================================================================================
SurfaceODESolver.verbosity = -1                # Chattiness
SurfaceODESolver.regrid    = conservative      # Regrid method. 'conservative' or 'arithmetic'
SurfaceODESolver.plt_vars  = phi               # Plot variables. Valid arguments are 'phi' and 'rhs'

# ====================================================================================================
# GeoCoarsener class options
# ====================================================================================================
GeoCoarsener.num_boxes   = 1            # Number of coarsening boxes (0 = don't coarsen)
GeoCoarsener.box1_lo     = -1.0 1.0 1E-3  # Remove irregular cell tags 
GeoCoarsener.box1_hi     = 1.0 1.0 1.0  # between these two corners
GeoCoarsener.box1_lvl    = 2            # up to this level
GeoCoarsener.box1_inv    = false        # Remove except inside box (true)

# ====================================================================================================
# DiskProfiledPlane class options
# ====================================================================================================
DiskProfiledPlane.use_electrode         = true                    # Turn on/off electrode
DiskProfiledPlane.use_dielectric        = true                    # Turn on/off dielectric

DiskProfiledPlane.wheel_live            = true                    # Live electrode or not
DiskProfiledPlane.wheel_radius          = 5E-2                    # Wheel radius
DiskProfiledPlane.wheel_center          = 0 5.80E-2 0             # Wheel center
DiskProfiledPlane.wheel_curvature       = 500E-6                  # Wheel curvature (thickness)
DiskProfiledPlane.wheel_stem_radius     = -1.0                    # Wheel stem radius (< 0 => turn off this part)
DiskProfiledPlane.wheel_smooth          = 1E-3                    # Smoothing distance for CSG union
DiskProfiledPlane.wheel_extra_thickness = 0.0                     # Extra wheel thickness

DiskProfiledPlane.box_dimensions        = 7.2000123E-2 0.020012 1 # Box dimensions
<<<<<<< HEAD
DiskProfiledPlane.box_translate         = 0 7.4123E-3 0           # Box translation
=======
DiskProfiledPlane.box_translate         = 0 7.6123E-3 0           # Box translation
>>>>>>> ddac7ff3
DiskProfiledPlane.box_permittivity      = 4.0                     # Dielectric box permittivity
DiskProfiledPlane.box_curvature         = 300E-6                  # Corner curvatures

DiskProfiledPlane.profile_type          = sphere                    # Profile type. 'square', 'sphere', 'cylinder_d' with d = 'x/y/z'
DiskProfiledPlane.profile_translate     = 0 0 0                   # Profile translation
DiskProfiledPlane.profile_repetition_lo = 36 0 0                  # Repetition pattern in low coordinate direction
DiskProfiledPlane.profile_repetition_hi = 36 0 0                  # Repetition pattern in high coordinate direction
DiskProfiledPlane.profile_period        = 1E-3 1 1                # Repetition period

DiskProfiledPlane.square_dimensions     = 501E-6 1.02E-3 10       # Dimensions for squares/square channels
DiskProfiledPlane.sphere_radius         = 300E-6                    # Radius for sphere profiles
DiskProfiledPlane.cylinder_radius       = 1E-3                    # Radius for cylinder profiles

# ==================================================================================================== 
# ItoKMCGodunovStepper class options
# ====================================================================================================
ItoKMCGodunovStepper.checkpoint_particles                  = true           # If true, regrid on restart is supported (otherwise it's not)
ItoKMCGodunovStepper.verbosity                             = -1             # Verbosity
ItoKMCGodunovStepper.abort_on_failure                      = true           # Abort on Poisson solver failure or not
ItoKMCGodunovStepper.redistribute_cdr                      = true           # Turn on/off reactive redistribution
ItoKMCGodunovStepper.profile                               = true           # Turn on/off run-time profiling
ItoKMCGodunovStepper.plt_vars                              = current_density           # 'conductivity', 'current_density', 'particles_per_patch'
ItoKMCGodunovStepper.dual_grid                             = false           # Turn on/off dual-grid functionality
ItoKMCGodunovStepper.load_balance_fluid                    = false          # Turn on/off fluid realm load balancing. 
ItoKMCGodunovStepper.load_balance_particles                = false           # Turn on/off particle load balancing
ItoKMCGodunovStepper.load_indices                          = -1             # Which particle containers to use for load balancing (-1 => all)
ItoKMCGodunovStepper.load_per_cell                         = 1.0            # Default load per grid cell.
ItoKMCGodunovStepper.box_sorting                           = morton         # Box sorting when load balancing
ItoKMCGodunovStepper.particles_per_cell                    = 16             # Max computational particles per cell
ItoKMCGodunovStepper.merge_interval                        = 1              # Time steps between superparticle merging
ItoKMCGodunovStepper.regrid_superparticles                 = false          # Make superparticles during regrids
ItoKMCGodunovStepper.min_particle_advection_cfl            = 0.0            # Advective time step CFL restriction
ItoKMCGodunovStepper.max_particle_advection_cfl            = 2.0            # Advective time step CFL restriction
ItoKMCGodunovStepper.min_particle_diffusion_cfl            = 0.0            # Diffusive time step CFL restriction
ItoKMCGodunovStepper.max_particle_diffusion_cfl            = 1.E99          # Diffusive time step CFL restriction
ItoKMCGodunovStepper.min_particle_advection_diffusion_cfl  = 0.0            # Advection-diffusion time step CFL restriction
ItoKMCGodunovStepper.max_particle_advection_diffusion_cfl  = 1.E99          # Advection-diffusion time step CFL restriction
ItoKMCGodunovStepper.fluid_advection_diffusion_cfl         = 0.5            # Advection-diffusion time step CFL restriction
ItoKMCGodunovStepper.relax_dt_factor                       = 100.0          # Relaxation time step restriction. 
ItoKMCGodunovStepper.min_dt                                = 10.E-12        # Minimum permitted time step
ItoKMCGodunovStepper.max_dt                                = 100.E-12          # Maximum permitted time step
ItoKMCGodunovStepper.extend_conductivity                   = true           # Permit particles to live outside the EB to avoid bad gradients near EB
ItoKMCGodunovStepper.smooth_conductivity                   = false          # Use bilinear smoothing on the conductivity.
ItoKMCGodunovStepper.eb_tolerance                          = 0.0            # EB intersection test tolerance
ItoKMCGodunovStepper.algorithm                             = euler_maruyama # Integration algorithm. 'euler_maruyama' or 'trapezoidal'

# ====================================================================================================
# ItoKMCJSON class options
# ====================================================================================================
ItoKMCJSON.verbose            = false                   ## Turn on/off verbosity
ItoKMCJSON.debug              = true                    ## Turn on/off debugging
ItoKMCJSON.chemistry_file     = simple_air_chemistry.json ## Chemistry file

# For controlling the time step
ItoKMCJSON.dX                 = 2.0                     ## Maximum relative change Xnew/Xold during one time step.

# Kinetic Monte Carlo solver settings. 
ItoKMCJSON.max_new_particles  = 32                      ## Maximum number of computational particles to produce in reaction step
ItoKMCJSON.max_new_photons    = 32                      ## Maximum number of computational photons to produce in reaction step	
ItoKMCJSON.Ncrit              = 5                       ## How many firings away from a Negative particle number?
ItoKMCJSON.prop_eps           = 1.E99                   ## Maximum relative change in propensity function
ItoKMCJSON.NSSA               = 10                      ## How many SSA steps to run when tau-leaping is inefficient
ItoKMCJSON.SSAlim             = 1.0                     ## When to enter SSA instead of tau-leaping
ItoKMCJSON.algorithm          = tau_plain         ## 'ssa', 'tau_plain', 'tau_midpoint', 'hybrid_plain', or 'hybrid_midpoint'

# ====================================================================================================
# ITO_PLASMA_STREAMER_TAGGER CLASS OPTIONS
# ====================================================================================================
ItoKMCStreamerTagger.verbosity         = -1           # Verbosity
ItoKMCStreamerTagger.plot              = false        # Turn on/off plotting of input fields.
ItoKMCStreamerTagger.num_tag_boxes     = 0            # Number of allowed tag boxes (0 = tags allowe everywhere)
ItoKMCStreamerTagger.tag_box1_lo       = 0.0 0.0 0.0  # Only allow tags that fall between
ItoKMCStreamerTagger.tag_box1_hi       = 0.0 0.0 0.0  # these two corners
ItoKMCStreamerTagger.buffer            = 4            # Grow tagged cells

ItoKMCStreamerTagger.refine_curvature  = 2.0        # Curvature refinement
ItoKMCStreamerTagger.coarsen_curvature = 0.1        # Curvature coarsening	
ItoKMCStreamerTagger.refine_alpha      = 1.0          # Set alpha refinement. Lower  => More mesh
ItoKMCStreamerTagger.coarsen_alpha     = 0.1         # Set alpha coarsening. Higher => Less mesh
ItoKMCStreamerTagger.max_coarsen_lvl   = 4            # Set max coarsening depth<|MERGE_RESOLUTION|>--- conflicted
+++ resolved
@@ -1,11 +1,7 @@
 # ====================================================================================================
 # Voltage curve
 # ====================================================================================================
-<<<<<<< HEAD
-ItoKMC.potential = 5.5E3
-=======
 ItoKMC.potential = 6.0E3
->>>>>>> ddac7ff3
 ItoKMC.basename  = pout
 
 # ====================================================================================================
@@ -220,11 +216,7 @@
 DiskProfiledPlane.wheel_extra_thickness = 0.0                     # Extra wheel thickness
 
 DiskProfiledPlane.box_dimensions        = 7.2000123E-2 0.020012 1 # Box dimensions
-<<<<<<< HEAD
-DiskProfiledPlane.box_translate         = 0 7.4123E-3 0           # Box translation
-=======
 DiskProfiledPlane.box_translate         = 0 7.6123E-3 0           # Box translation
->>>>>>> ddac7ff3
 DiskProfiledPlane.box_permittivity      = 4.0                     # Dielectric box permittivity
 DiskProfiledPlane.box_curvature         = 300E-6                  # Corner curvatures
 
