# ====================================================================================================
# AmrMesh class options
# ====================================================================================================
AmrMesh.lo_corner        = -0.1  -0.1 0  # Low corner of problem domain
AmrMesh.hi_corner        =  0.1   0.1 0.1  # High corner of problem domain
AmrMesh.verbosity        = -1          # Controls verbosity. 
AmrMesh.coarsest_domain  = 64 64 32    # Number of cells on coarsest domain
AmrMesh.max_amr_depth    = 3           # Maximum amr depth
AmrMesh.max_sim_depth    = -1          # Maximum simulation depth
AmrMesh.fill_ratio       = 1.0         # Fill ratio for grid generation
AmrMesh.buffer_size      = 2           # Number of cells between grid levels
AmrMesh.grid_algorithm   = tiled       # Berger-Rigoustous 'br' or 'tiled' for the tiled algorithm
AmrMesh.box_sorting      = morton      # 'none', 'shuffle', 'morton'
AmrMesh.blocking_factor  = 16          # Blocking factor. 
AmrMesh.max_box_size     = 16          # Maximum allowed box size
AmrMesh.max_ebis_box     = 16          # Maximum allowed box size for EBIS generation. 
AmrMesh.ref_rat          = 2 2 2 2 2 2 # Refinement ratios (mixed ratios are allowed). 
AmrMesh.num_ghost        = 2           # Number of ghost cells. 
AmrMesh.lsf_ghost        = 2           # Number of ghost cells when writing level-set to grid
AmrMesh.eb_ghost         = 2           # Set number of of ghost cells for EB stuff
AmrMesh.mg_interp_order  = 2           # Multigrid interpolation order
AmrMesh.mg_interp_radius = 2           # Multigrid interpolation radius
AmrMesh.mg_interp_weight = 2           # Multigrid interpolation weight (for least squares)
AmrMesh.centroid_sten    = linear      # Centroid interp stencils. 'pwl', 'linear', 'taylor, 'lsq'
AmrMesh.eb_sten          = pwl         # EB interp stencils. 'pwl', 'linear', 'taylor, 'lsq'
AmrMesh.redist_radius    = 1           # Redistribution radius for hyperbolic conservation laws


# ====================================================================================================
# Driver class options
# ====================================================================================================
Driver.verbosity                       = 2                # Engine verbosity
Driver.geometry_generation             = chombo-discharge # Grid generation method, 'chombo-discharge' or 'chombo'
Driver.geometry_scan_level             = 0                # Geometry scan level for chombo-discharge geometry generator
Driver.ebis_memory_load_balance        = false            # If using Chombo geo-gen, use memory as loads for EBIS generation  
Driver.plot_interval                   = 10               # Plot interval
Driver.checkpoint_interval             = -1               # Checkpoint interval
Driver.regrid_interval                 = -1               # Regrid interval
Driver.write_regrid_files              = false            # Write regrid files or not.
Driver.write_restart_files             = false            # Write restart files or not
<<<<<<< HEAD
Driver.initial_regrids                 = 4                # Number of initial regrids
=======
Driver.initial_regrids                 = 3                # Number of initial regrids
>>>>>>> 63f95491
Driver.do_init_load_balance            = false            # If true, load balance the first step in a fresh simulation.
Driver.start_time                      = 0                # Start time (fresh simulations only)
Driver.stop_time                       = 1.0              # Stop time
Driver.max_steps                       = 500              # Maximum number of steps
Driver.geometry_only                   = false            # Special option that ONLY plots the geometry
Driver.write_memory                    = false            # Write MPI memory report
Driver.write_loads                     = false            # Write (accumulated) computational loads
Driver.output_directory                = ./               # Output directory
Driver.output_names                    = simulation       # Simulation output names
Driver.max_plot_depth                  = -1               # Restrict maximum plot depth (-1 => finest simulation level)
Driver.max_chk_depth                   = -1               # Restrict chechkpoint depth (-1 => finest simulation level)	
Driver.num_plot_ghost                  = 1                # Number of ghost cells to include in plots
Driver.plt_vars                        = 0                # 'tags', 'mpi_rank', 'levelset'
Driver.restart                         = 0                # Restart step (less or equal to 0 implies fresh simulation)
Driver.allow_coarsening                = true             # Allows removal of grid levels according to CellTagger
Driver.grow_geo_tags                   = 2                # How much to grow tags when using geometry-based refinement. 
Driver.refine_angles                   = 15.              # Refine cells if angle between elements exceed this value.
Driver.refine_electrodes               = 2                # Refine electrode surfaces. -1 => equal to refine_geometry
Driver.refine_dielectrics              = 2                # Refine dielectric surfaces. -1 => equal to refine_geometry


# ====================================================================================================
# TracerParticleSolver class options
# ====================================================================================================
TracerParticleSolver.verbosity     = -1     # Solver verbosity level. 
TracerParticleSolver.deposition    = ngp    # Deposition method. Must be 'ngp' or 'cic'
TracerParticleSolver.interpolation = cic    # Interpolation method. Must be 'ngp' or 'cic'
TracerParticleSolver.deposition_cf = halo   # Coarse-fine deposition. Must be interp or halo
TracerParticleSolver.plot_weight   = true   # Turn on/off plotting of the particle weight.
TracerParticleSolver.plot_velocity = true   # Turn on/off plotting of the particle velocities.
TracerParticleSolver.volume_scale  = false  # If true, depositions yield density * volume instead of just volume


# ====================================================================================================
# FieldSolverMultigrid class options
# ====================================================================================================
FieldSolverMultigrid.verbosity         = -1                # Class verbosity
FieldSolverMultigrid.jump_bc           = natural           # Jump BC type ('natural' or 'saturation_charge')
FieldSolverMultigrid.bc.x.lo           = dirichlet 0.0     # Bc type (see docs)
FieldSolverMultigrid.bc.x.hi           = dirichlet 0.0     # Bc type (see docs)
FieldSolverMultigrid.bc.y.lo           = dirichlet 0.0     # Bc type (see docs)
FieldSolverMultigrid.bc.y.hi           = dirichlet 0.0     # Bc type (see docs)
FieldSolverMultigrid.bc.z.lo           = dirichlet 0.0     # Bc type (see docs)
FieldSolverMultigrid.bc.z.hi           = neumann   0.0     # Bc type (see docs)
FieldSolverMultigrid.plt_vars          = phi rho E         # Plot variables: 'phi', 'rho', 'E', 'res', 'perm', 'sigma', 'Esol'
FieldSolverMultigrid.use_regrid_slopes = true              # Use slopes when regridding or not
FieldSolverMultigrid.kappa_source      = true              # Volume weighted space charge density or not (depends on algorithm)
FieldSolverMultigrid.filter            = 0                 # Number of filterings after Poisson solve

FieldSolverMultigrid.gmg_verbosity     = 10                # GMG verbosity
FieldSolverMultigrid.gmg_pre_smooth    = 16                # Number of relaxations in downsweep
FieldSolverMultigrid.gmg_post_smooth   = 16                # Number of relaxations in upsweep
FieldSolverMultigrid.gmg_bott_smooth   = 16                # Number of at bottom level (before dropping to bottom solver)
FieldSolverMultigrid.gmg_min_iter      = 5                 # Minimum number of iterations
FieldSolverMultigrid.gmg_max_iter      = 32                # Maximum number of iterations
FieldSolverMultigrid.gmg_exit_tol      = 1.E-10            # Residue tolerance
FieldSolverMultigrid.gmg_exit_hang     = 0.2               # Solver hang
FieldSolverMultigrid.gmg_min_cells     = 16                 # Bottom drop
FieldSolverMultigrid.gmg_drop_order    = 0                 # Drop stencil order to 1 if domain is coarser than this.
FieldSolverMultigrid.gmg_bc_order      = 2                 # Boundary condition order for multigrid
FieldSolverMultigrid.gmg_bc_weight     = 2                 # Boundary condition weights (for least squares)
FieldSolverMultigrid.gmg_jump_order    = 2                 # Boundary condition order for jump conditions
FieldSolverMultigrid.gmg_jump_weight   = 2                 # Boundary condition weight for jump conditions (for least squares)
FieldSolverMultigrid.gmg_bottom_solver = bicgstab          # Bottom solver type. 'simple', 'bicgstab', or 'gmres'
FieldSolverMultigrid.gmg_cycle         = vcycle            # Cycle type. Only 'vcycle' supported for now. 
FieldSolverMultigrid.gmg_smoother      = red_black         # Relaxation type. 'jacobi', 'multi_color', or 'red_black'


# ====================================================================================================
# CdrCTU solver settings. 
# ====================================================================================================
CdrCTU.seed                 = -1                      # Seed. Random seed with seed < 0
CdrCTU.bc.x.lo              = wall                    # 'data', 'function', 'wall', 'outflow', or 'solver'
CdrCTU.bc.x.hi              = wall                    # 'data', 'function', 'wall', 'outflow', or 'solver'
CdrCTU.bc.y.lo              = wall                    # 'data', 'function', 'wall', 'outflow', or 'solver'
CdrCTU.bc.y.hi              = wall                    # 'data', 'function', 'wall', 'outflow', or 'solver'
CdrCTU.bc.z.lo              = wall                    # 'data', 'function', 'wall', 'outflow', or 'solver'
CdrCTU.bc.z.hi              = wall                    # 'data', 'function', 'wall', 'outflow', or 'solver'
CdrCTU.slope_limiter        = minmod                  # Slope limiter. 'none', 'minmod', 'mc', or 'superbee'
CdrCTU.use_ctu              = true                    # If true, use CTU. Otherwise it's DTU.
CdrCTU.plt_vars             = phi vel src dco ebflux  # Plot variables. Options are 'phi', 'vel', 'dco', 'src'
CdrCTU.plot_mode            = density                 # Plot densities 'density' or particle numbers ('numbers')
CdrCTU.blend_conservation   = true                    # Turn on/off blending with nonconservative divergenceo
CdrCTU.which_redistribution = volume                  # Redistribution type. 'volume', 'mass', or 'none' (turned off)
CdrCTU.use_regrid_slopes    = false                   # Turn on/off slopes when regridding
CdrCTU.gmg_verbosity        = -1                      # GMG verbosity
CdrCTU.gmg_pre_smooth       = 12                      # Number of relaxations in GMG downsweep
CdrCTU.gmg_post_smooth      = 12                      # Number of relaxations in upsweep
CdrCTU.gmg_bott_smooth      = 12                      # NUmber of relaxations before dropping to bottom solver
CdrCTU.gmg_min_iter         = 5                       # Minimum number of iterations
CdrCTU.gmg_max_iter         = 32                      # Maximum number of iterations
CdrCTU.gmg_exit_tol         = 1.E-10                  # Residue tolerance
CdrCTU.gmg_exit_hang        = 0.2                     # Solver hang
CdrCTU.gmg_min_cells        = 16                      # Bottom drop
CdrCTU.gmg_bottom_solver    = bicgstab                # Bottom solver type. Valid options are 'simple' and 'bicgstab'
CdrCTU.gmg_cycle            = vcycle                  # Cycle type. Only 'vcycle' supported for now
CdrCTU.gmg_smoother         = red_black               # Relaxation type. 'jacobi', 'multi_color', or 'red_black'


# ====================================================================================================
# Vessel geometry class options
#
# This class is a pin-mushroom type geometry commonly used in high-voltage pressure/vaccum
# Vessel. It (currently) consists of a rod electrode and a "mushroom" flat plate electrode, set up
# along +y/+z in 2D/3D
# ====================================================================================================
Vessel.use_rod       = true           # Rod is on/off
Vessel.use_shroom    = true           # Plate is on/off

Vessel.rod_point     = 0. 0.0 8E-2        # Rod center point
Vessel.rod_radius    = 1E-3            # Rod radius

Vessel.shroom_point  = 0. 0.0 4.1E-2   # Mushroom center point
Vessel.shroom_R      = 3E-2            # Mushroom head radius
Vessel.shroom_r      = 1E-3            # Mushroom stem radius
Vessel.shroom_d      = 2.5E-3          # Mushroom head thickness
Vessel.shroom_curv   = 500E-6            # Mushroom corner curvatures

Vessel.live_rod      = true           # Rod is live or not
Vessel.live_shroom   = false          # Mushroom is live or not

# ====================================================================================================
# StreamerInceptionStepper class options
# ====================================================================================================
<<<<<<< HEAD
StreamerInceptionStepper.verbosity     = -1                      # Chattiness.
StreamerInceptionStepper.profile       = false                   # Turn on/off run-time profiling
StreamerInceptionStepper.mode          = transient               # Mode (stationary or transient)
StreamerInceptionStepper.inception_alg = trapz dx 0.2            # Integration algorithm for inception integral.
StreamerInceptionStepper.output_file   = report.txt              # Output file
StreamerInceptionStepper.K_inception   = 12                      # User-specified inception value
StreamerInceptionStepper.plt_vars      = K ions Uinc bg_rate emission # Plot variables
=======
StreamerInceptionStepper.verbosity     = -1                            # Chattiness.
StreamerInceptionStepper.profile       = false
StreamerInceptionStepper.full_integration          = false
StreamerInceptionStepper.mode          = transient                     # Mode (stationary or transient)
StreamerInceptionStepper.inception_alg = euler alpha 0.25                 # Integration algorithm for inception integral.
StreamerInceptionStepper.output_file   = report.txt                    # Output file
StreamerInceptionStepper.K_inception   = 10                            # User-specified inception value
StreamerInceptionStepper.plt_vars      = K ions Uinc bg_rate detachment alpha eta # Plot variables
>>>>>>> 63f95491

# Static mode
StreamerInceptionStepper.voltage_lo    = 10E3                     # Low voltage multiplier
StreamerInceptionStepper.voltage_hi    = 30E3                     # Highest voltage multiplier
StreamerInceptionStepper.voltage_steps = 9                       # Number of voltage steps

# Dynamic mode
<<<<<<< HEAD
StreamerInceptionStepper.ion_transport = true                    # Turn on/off ion transport
StreamerInceptionStepper.transport_alg = heun                    # Transport algorithm. 'euler', 'heun', or 'imex'
StreamerInceptionStepper.cfl           = 0.8                     # CFL time step for dynamic mode
StreamerInceptionStepper.first_dt      = 1.E-9                   # First time step to be used. 
StreamerInceptionStepper.min_dt        = 1.E-9                   # Minimum permitted time step
StreamerInceptionStepper.max_dt        = 1.E99                   # Maximum permitted time step
StreamerInceptionStepper.voltage_eps   = 0.05                    # Permitted relative change in V(t) when computing dt
StreamerInceptionStepper.max_dt_growth = 0.15                    # Maximum relative change in dt when computing dt
=======
StreamerInceptionStepper.ion_transport = false                          # Turn on/off ion transport
StreamerInceptionStepper.transport_alg = heun                           # Advection algorithm. 
StreamerInceptionStepper.cfl           = 0.8                           # CFL time step for dynamic mode
StreamerInceptionStepper.min_dt        = 0.0                           # Minimum permitted time step
StreamerInceptionStepper.max_dt        = 250E-9                        # Maximum permitted time step

>>>>>>> 63f95491

# ====================================================================================================
# StreamerInceptionTagger class options
# ====================================================================================================
StreamerInceptionTagger.verbosity   = -1    # Tagger chattiness. 
StreamerInceptionTagger.buffer      = 0     # Grown buffer around flagged cells
<<<<<<< HEAD
StreamerInceptionTagger.max_voltage = 30E3 # Maximum applied voltage 
StreamerInceptionTagger.ref_alpha   = 5.0   # Refinement curvature criterion. Lower => more mesh
=======
StreamerInceptionTagger.max_voltage = 50E3 # Maximum applied voltage 
StreamerInceptionTagger.ref_alpha   = 2.0   # Refinement curvature criterion. Lower => more mesh
>>>>>>> 63f95491
StreamerInceptionTagger.plot        = false # Plot tagging field or not.

# ====================================================================================================
# Parameters for lightning impulse (used for dynamic runs)
# ====================================================================================================
lightning_impulse.peak       = 100E3
lightning_impulse.start      = 1.E-9
lightning_impulse.front_time = 1.2E-6
lightning_impulse.tail_time  = 50E-6<|MERGE_RESOLUTION|>--- conflicted
+++ resolved
@@ -38,11 +38,7 @@
 Driver.regrid_interval                 = -1               # Regrid interval
 Driver.write_regrid_files              = false            # Write regrid files or not.
 Driver.write_restart_files             = false            # Write restart files or not
-<<<<<<< HEAD
-Driver.initial_regrids                 = 4                # Number of initial regrids
-=======
 Driver.initial_regrids                 = 3                # Number of initial regrids
->>>>>>> 63f95491
 Driver.do_init_load_balance            = false            # If true, load balance the first step in a fresh simulation.
 Driver.start_time                      = 0                # Start time (fresh simulations only)
 Driver.stop_time                       = 1.0              # Stop time
@@ -167,15 +163,6 @@
 # ====================================================================================================
 # StreamerInceptionStepper class options
 # ====================================================================================================
-<<<<<<< HEAD
-StreamerInceptionStepper.verbosity     = -1                      # Chattiness.
-StreamerInceptionStepper.profile       = false                   # Turn on/off run-time profiling
-StreamerInceptionStepper.mode          = transient               # Mode (stationary or transient)
-StreamerInceptionStepper.inception_alg = trapz dx 0.2            # Integration algorithm for inception integral.
-StreamerInceptionStepper.output_file   = report.txt              # Output file
-StreamerInceptionStepper.K_inception   = 12                      # User-specified inception value
-StreamerInceptionStepper.plt_vars      = K ions Uinc bg_rate emission # Plot variables
-=======
 StreamerInceptionStepper.verbosity     = -1                            # Chattiness.
 StreamerInceptionStepper.profile       = false
 StreamerInceptionStepper.full_integration          = false
@@ -184,7 +171,6 @@
 StreamerInceptionStepper.output_file   = report.txt                    # Output file
 StreamerInceptionStepper.K_inception   = 10                            # User-specified inception value
 StreamerInceptionStepper.plt_vars      = K ions Uinc bg_rate detachment alpha eta # Plot variables
->>>>>>> 63f95491
 
 # Static mode
 StreamerInceptionStepper.voltage_lo    = 10E3                     # Low voltage multiplier
@@ -192,8 +178,7 @@
 StreamerInceptionStepper.voltage_steps = 9                       # Number of voltage steps
 
 # Dynamic mode
-<<<<<<< HEAD
-StreamerInceptionStepper.ion_transport = true                    # Turn on/off ion transport
+StreamerInceptionStepper.ion_transport = false                   # Turn on/off ion transport
 StreamerInceptionStepper.transport_alg = heun                    # Transport algorithm. 'euler', 'heun', or 'imex'
 StreamerInceptionStepper.cfl           = 0.8                     # CFL time step for dynamic mode
 StreamerInceptionStepper.first_dt      = 1.E-9                   # First time step to be used. 
@@ -201,33 +186,20 @@
 StreamerInceptionStepper.max_dt        = 1.E99                   # Maximum permitted time step
 StreamerInceptionStepper.voltage_eps   = 0.05                    # Permitted relative change in V(t) when computing dt
 StreamerInceptionStepper.max_dt_growth = 0.15                    # Maximum relative change in dt when computing dt
-=======
-StreamerInceptionStepper.ion_transport = false                          # Turn on/off ion transport
-StreamerInceptionStepper.transport_alg = heun                           # Advection algorithm. 
-StreamerInceptionStepper.cfl           = 0.8                           # CFL time step for dynamic mode
-StreamerInceptionStepper.min_dt        = 0.0                           # Minimum permitted time step
-StreamerInceptionStepper.max_dt        = 250E-9                        # Maximum permitted time step
-
->>>>>>> 63f95491
 
 # ====================================================================================================
 # StreamerInceptionTagger class options
 # ====================================================================================================
 StreamerInceptionTagger.verbosity   = -1    # Tagger chattiness. 
 StreamerInceptionTagger.buffer      = 0     # Grown buffer around flagged cells
-<<<<<<< HEAD
-StreamerInceptionTagger.max_voltage = 30E3 # Maximum applied voltage 
-StreamerInceptionTagger.ref_alpha   = 5.0   # Refinement curvature criterion. Lower => more mesh
-=======
 StreamerInceptionTagger.max_voltage = 50E3 # Maximum applied voltage 
 StreamerInceptionTagger.ref_alpha   = 2.0   # Refinement curvature criterion. Lower => more mesh
->>>>>>> 63f95491
 StreamerInceptionTagger.plot        = false # Plot tagging field or not.
 
 # ====================================================================================================
 # Parameters for lightning impulse (used for dynamic runs)
 # ====================================================================================================
-lightning_impulse.peak       = 100E3
+lightning_impulse.peak       = 50E3
 lightning_impulse.start      = 1.E-9
 lightning_impulse.front_time = 1.2E-6
 lightning_impulse.tail_time  = 50E-6