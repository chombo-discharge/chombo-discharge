--- conflicted
+++ resolved
@@ -48,19 +48,11 @@
   attachmentData.prepareTable(0, 500, LookupTable::Spacing::Exponential);
 
   // Define transport data
-<<<<<<< HEAD
   auto alpha = [&](const Real& E) -> Real {
     return ionizationData.interpolate<1>(E);
   };
   auto eta = [&](const Real& E) -> Real {
     return attachmentData.interpolate<1>(E);
-=======
-  auto alpha = [&](const Real& E, const RealVect& x) -> Real {
-    return ionizationData.getEntry<1>(E);
-  };
-  auto eta = [&](const Real& E, const RealVect& x) -> Real {
-    return attachmentData.getEntry<1>(E);
->>>>>>> 329f79b1
   };
   auto alphaEff = [&](const Real& E, const RealVect& x) -> Real {
     return alpha(E, x) - eta(E, x);
